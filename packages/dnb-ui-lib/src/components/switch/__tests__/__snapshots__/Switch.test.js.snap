// Jest Snapshot v1, https://goo.gl/fbAQLP

exports[`Switch component have to match snapshot 1`] = `
<Switch
  attributes="attributes"
  checked="checked"
  class="class"
  className="className"
  custom_element={Object {}}
  custom_method={[Function]}
  default_state="default_state"
  disabled="disabled"
  global_status_id="global_status_id"
  id="id"
  label="label"
  label_direction="horizontal"
  label_position="left"
  on_change={[Function]}
  on_change_end={[Function]}
  on_state_update={[Function]}
  readOnly={false}
  size="default"
  skeleton="skeleton"
  status={null}
  status_animation="status_animation"
  status_state="status_state"
  suffix="suffix"
  title="title"
  value="value"
>
  <span
    className="dnb-switch dnb-switch--label-position-left dnb-form-component className class dnb-switch--default"
  >
    <span
      className="dnb-switch__order"
    >
      <FormLabel
        class={null}
        className={null}
        direction={null}
        disabled="disabled"
        element="label"
        for_id="id"
        id="id-label"
        label_direction={null}
        render_content={null}
        skeleton={null}
        sr_only={null}
        text="label"
        title={null}
        vertical={null}
      >
        <Element
          aria-disabled={true}
          className="dnb-form-label"
          disabled={true}
          htmlFor="id"
          id="id-label"
          is="label"
        >
          <label
            aria-disabled={true}
            className="dnb-form-label"
            disabled={true}
            htmlFor="id"
            id="id-label"
          >
            label
          </label>
        </Element>
      </FormLabel>
      <span
        className="dnb-switch__inner"
      >
        <AlignmentHelper
          className={null}
        >
          <span
            aria-hidden={true}
            className="dnb-alignment-helper"
          />
        </AlignmentHelper>
        <span
          className="dnb-switch__shell"
        >
          <span
            className="dnb-switch__row"
          >
            <input
              aria-checked={false}
              aria-describedby=" id-suffix"
              checked={false}
              className="dnb-switch__input"
              disabled={false}
              id="id"
              name="id"
              onChange={[Function]}
              onKeyDown={[Function]}
              role="switch"
              title="title"
              type="checkbox"
              value=""
            />
            <span
              aria-hidden={true}
              className="dnb-switch__background"
              draggable={true}
              onDragStart={[Function]}
              onMouseDown={[Function]}
            />
            <span
              aria-hidden={true}
              className="dnb-switch__button"
            >
              <span
                className="dnb-switch__focus"
              >
                <span
                  className="dnb-switch__focus__inner"
                />
              </span>
            </span>
          </span>
          <span
            className="dnb-switch__suffix"
            id="id-suffix"
          >
            <Suffix
              attributes="attributes"
              checked="checked"
              class="class"
              className="className"
              custom_element={Object {}}
              custom_method={[Function]}
              default_state="default_state"
              disabled="disabled"
              global_status_id="global_status_id"
              id="id"
              label="label"
              label_direction="horizontal"
              label_position="left"
              on_change={[Function]}
              on_change_end={[Function]}
              on_state_update={[Function]}
              readOnly={false}
              size="default"
              status={null}
              status_animation="status_animation"
              status_state="status_state"
              suffix="suffix"
              title="title"
              value="value"
            >
<<<<<<< HEAD
              <Suffix
                attributes="attributes"
                checked="checked"
                class="class"
                className="className"
                custom_element={Object {}}
                custom_method={[Function]}
                default_state="default_state"
                disabled="disabled"
                global_status_id="global_status_id"
                id="id"
                label="label"
                label_direction="horizontal"
                label_position="left"
                on_change={[Function]}
                on_change_end={[Function]}
                on_state_update={[Function]}
                readOnly={false}
                size="default"
                skeleton="skeleton"
                status={null}
                status_animation="status_animation"
                status_state="status_state"
                suffix="suffix"
                title="title"
                value="value"
              >
                suffix
              </Suffix>
            </span>
=======
              suffix
            </Suffix>
>>>>>>> 2dff55fb
          </span>
        </span>
      </span>
    </span>
  </span>
</Switch>
`;

exports[`Switch scss have to match default theme snapshot 1`] = `
"/*
* Switch theme
*
*/
/**
 * This file is only used to make themes independent
 * so that they can get imported individually, without the core styles
 *
 */
/*
 * Utilities
 */
.dnb-switch {
  /*
    * When switched OFF
    * aka when the checkbox is not :checked
    */
  /*
    * When switched ON
    * aka when the checkbox is :checked
    */
  /*
    * Draw the circle / line
    *
    */
  /*
    * On disabled
    *
    */
  /*
    * On focus
    *
    */
  /* stylelint-disable-next-line */
  /*
    * On hover
    *
    */
  /* stylelint-disable-next-line */
  /*
    * On active
    *
    */
  /* stylelint-disable-next-line */
  /*
    * On error state
    *
    */
  /* stylelint-disable-next-line */ }
  .dnb-switch__background {
    position: relative;
    display: flex;
    flex-direction: row;
    align-items: center;
    overflow: hidden;
    background-color: var(--color-sea-green-30); }
    .dnb-switch__background::after {
      content: '';
      position: absolute;
      transition: transform 0.3s ease-out, position 0.3s ease-out; }
      @media screen and (-ms-high-contrast: none) {
        .dnb-switch__background::after {
          top: 0.25rem; } }
  .dnb-switch__input:not(:checked) ~ .dnb-switch__button {
    background-color: var(--color-white);
    border-color: var(--color-sea-green); }
  .dnb-switch__input:checked ~ .dnb-switch__button {
    background-color: var(--color-sea-green); }
  .dnb-switch__input:not(:checked) ~ .dnb-switch__background::after {
    right: 0;
    transform: translateX(calc(var(--switch-width--medium) - 2.8rem));
    width: 0.5rem;
    height: 0.5rem;
    border-radius: 50%;
    border: 0.0625rem solid var(--color-sea-green); }
  .dnb-switch__input:checked ~ .dnb-switch__background::after {
    left: 0;
    transform: translateX(calc(var(--switch-width--medium) - 1.87rem));
    width: 0.0625rem;
    height: 0.5rem;
    border-radius: 0.0625rem;
    background-color: var(--color-sea-green); }
  .dnb-switch--large .dnb-switch__input:not(:checked) ~ .dnb-switch__background::after {
    width: 0.625rem;
    height: 0.625rem;
    transform: translateX(calc(var(--switch-width--large) - 4rem)); }
  .dnb-switch--large .dnb-switch__input:checked ~ .dnb-switch__background::after {
    height: 0.625rem;
    transform: translateX(calc(var(--switch-width--large) - 2.7rem)); }
  .dnb-switch__input[disabled] ~ .dnb-switch__background {
    background-color: var(--color-mint-green-25); }
  .dnb-switch__input[disabled]:checked ~ .dnb-switch__background::after {
    background-color: var(--color-sea-green-30); }
  .dnb-switch__input[disabled]:not(:checked) ~ .dnb-switch__background::after {
    border-color: var(--color-sea-green-30); }
  .dnb-switch__input[disabled] ~ .dnb-switch__button {
    border-color: var(--color-sea-green-30); }
  .dnb-switch__input[disabled]:checked ~ .dnb-switch__button {
    background-color: var(--color-sea-green-30); }
  html[data-whatinput='keyboard'] .dnb-switch__input:not([disabled]):focus ~ .dnb-switch__button {
    border: none; }
  html[data-whatinput='keyboard'] .dnb-switch__input:not([disabled]):not(:checked):focus ~ .dnb-switch__button {
    background-color: var(--color-mint-green-50); }
  .dnb-switch__input:not([disabled]):focus ~ .dnb-switch__background,
  .dnb-switch__input:not([disabled]):active ~ .dnb-switch__background {
    outline: none; }
    html[data-whatinput='keyboard'] .dnb-switch__input:not([disabled]):focus ~ .dnb-switch__background, html[data-whatinput='keyboard']
    .dnb-switch__input:not([disabled]):active ~ .dnb-switch__background {
      --border-color: var(--color-emerald-green);
      box-shadow: 0 0 0 0.125rem var(--border-color);
      /* IE11 fix */
      border-color: transparent; }
  .dnb-switch__input:not([disabled]):focus ~ .dnb-switch__button .dnb-switch__focus,
  .dnb-switch__input:not([disabled]):active ~ .dnb-switch__button .dnb-switch__focus {
    display: block; }
  .dnb-switch__input:not([disabled]):checked ~ .dnb-switch__button .dnb-switch__focus {
    transform: rotate(180deg); }
  .dnb-switch__input:not([disabled]):not(:focus):not(:active):hover ~ .dnb-switch__button {
    border-color: var(--color-sea-green);
    background-color: var(--color-mint-green-50); }
  .dnb-switch__input:not([disabled]):active ~ .dnb-switch__button {
    background-color: var(--color-mint-green-50);
    border-color: transparent; }
  .dnb-switch__status--error .dnb-switch__input:not([disabled]):not(:focus):hover ~ .dnb-switch__button {
    border-color: var(--color-fire-red);
    background-color: var(--color-fire-red-8); }
  .dnb-switch__status--error .dnb-switch__input:not([disabled]):not(:focus):not(:active):not(:hover) ~ .dnb-switch__button {
    border-color: var(--color-fire-red-8); }
  .dnb-switch__status--error .dnb-switch__input:not([disabled]):not(:focus):not(:active):not(:hover):checked ~ .dnb-switch__button {
    background-color: var(--color-fire-red); }
  .dnb-switch__status--error .dnb-switch__input:not([disabled]):not(:focus):not(:active) ~ .dnb-switch__background {
    background-color: var(--color-fire-red-8);
    --border-color: var(--color-fire-red);
    box-shadow: 0 0 0 0.125rem var(--border-color);
    /* IE11 fix */
    border-color: transparent; }
  .dnb-switch__status--error .dnb-switch__input:not(:focus):not([disabled]):not(:active):checked ~ .dnb-switch__background::after {
    background-color: var(--color-fire-red); }
  .dnb-switch__status--error .dnb-switch__input:not(:focus):not([disabled]):not(:active):not(:checked) ~ .dnb-switch__background::after {
    border-color: var(--color-fire-red); }
  .dnb-switch__status--error .dnb-switch__input:not([disabled]):not(:focus):not(:active) ~ .dnb-switch__button .dnb-switch__focus {
    display: block;
    --border-color: var(--color-fire-red);
    box-shadow: 0 0 0 0.125rem var(--border-color);
    /* IE11 fix */
    border-color: transparent; }
  .dnb-switch__status--error .dnb-switch__input:not([disabled]):not(:focus):not(:active):checked ~ .dnb-switch__button .dnb-switch__focus {
    transform: rotate(180deg); }
  .dnb-switch > .dnb-form-status {
    transform: translateY(0.1875rem); }
"
`;

exports[`Switch scss have to match snapshot 1`] = `
"/*
* DNB Switch
*
*/
/**
 * This file is only used to make components independent
 * so that they can get imported individually, without the core styles
 *
 */
/*
 * Utilities
 */
/*
 * Scopes
 *
 */
/*
 * Document Reset
 *
 */
/*
* DNB FormLabel
*
*/
.dnb-form-label {
  font-family: var(--font-family-default);
  font-weight: var(--font-weight-default);
  font-size: var(--font-size-small);
  font-style: normal;
  line-height: var(--line-height-basis);
  color: var(--color-black-80, #333);
  -moz-osx-font-smoothing: grayscale;
  -webkit-font-smoothing: antialiased;
  -webkit-tap-highlight-color: rgba(0, 0, 0, 0);
  /**
  * Ensure consistency and use the same as HTML reset -> html {...}
  * between base and code package
  */
  -moz-tab-size: 4;
  tab-size: 4;
  -ms-text-size-adjust: 100%;
  -webkit-text-size-adjust: 100%;
  word-break: break-word;
  /**
  * 1. Remove repeating backgrounds in all browsers (opinionated).
  * 2. Add border box sizing in all browsers (opinionated).
  */
  /**
  * 1. Add text decoration inheritance in all browsers (opinionated).
  * 2. Add vertical alignment inheritance in all browsers (opinionated).
  */
  margin: 0;
  padding: 0; }
  .dnb-form-label *,
  .dnb-form-label ::before,
  .dnb-form-label ::after {
    background-repeat: no-repeat;
    /* 1 */
    box-sizing: border-box;
    /* 2 */ }
  .dnb-form-label ::before,
  .dnb-form-label ::after {
    text-decoration: inherit;
    /* 1 */
    vertical-align: inherit;
    /* 2 */ }

/*
 * FormLabel component
 *
 */
.dnb-form-label {
  display: inline-block;
  width: auto;
  padding: 0;
  margin-right: 1rem;
  text-align: left;
  vertical-align: baseline;
  white-space: pre-wrap;
  word-break: normal;
  font-size: var(--font-size-basis);
  color: inherit; }
  .dnb-form-label--vertical {
    display: block;
    margin-right: 0;
    margin-bottom: 0.5rem; }
  .dnb-form-label--sr-only {
    width: 1px;
    margin: 0;
    padding: 0;
    margin-left: -1px;
    overflow: hidden;
    white-space: nowrap; }
  .dnb-form-label[for]:not([disabled]) {
    user-select: none;
    -webkit-user-select: none;
    cursor: pointer; }
  .dnb-form-label[disabled] {
    cursor: not-allowed; }
  @media screen and (-ms-high-contrast: none) {
    .dnb-form-label {
      max-width: 60vw; } }

legend.dnb-form-label {
  display: inline-block; }

/*
* DNB FormStatus
*
*/
.dnb-form-status {
  font-family: var(--font-family-default);
  font-weight: var(--font-weight-default);
  font-size: var(--font-size-small);
  font-style: normal;
  line-height: var(--line-height-basis);
  color: var(--color-black-80, #333);
  -moz-osx-font-smoothing: grayscale;
  -webkit-font-smoothing: antialiased;
  -webkit-tap-highlight-color: rgba(0, 0, 0, 0);
  /**
  * Ensure consistency and use the same as HTML reset -> html {...}
  * between base and code package
  */
  -moz-tab-size: 4;
  tab-size: 4;
  -ms-text-size-adjust: 100%;
  -webkit-text-size-adjust: 100%;
  word-break: break-word;
  /**
  * 1. Remove repeating backgrounds in all browsers (opinionated).
  * 2. Add border box sizing in all browsers (opinionated).
  */
  /**
  * 1. Add text decoration inheritance in all browsers (opinionated).
  * 2. Add vertical alignment inheritance in all browsers (opinionated).
  */
  margin: 0;
  padding: 0; }
  .dnb-form-status *,
  .dnb-form-status ::before,
  .dnb-form-status ::after {
    background-repeat: no-repeat;
    /* 1 */
    box-sizing: border-box;
    /* 2 */ }
  .dnb-form-status ::before,
  .dnb-form-status ::after {
    text-decoration: inherit;
    /* 1 */
    vertical-align: inherit;
    /* 2 */ }

/*
 * FormStatus component
 *
 */
.dnb-form-status {
  display: flex; }
  .dnb-form-status__shell {
    display: flex;
    justify-content: flex-start;
    align-items: flex-start;
    border-radius: var(--input-border-radius); }
  .dnb-form-status--text {
    padding: calc(0.5rem / 2) 1rem;
    cursor: text;
    color: inherit;
    line-height: var(--line-height-basis);
    white-space: normal; }
    .dnb-form-status--text .dnb-anchor {
      font-size: inherit; }
  .dnb-icon + .dnb-form-status--text {
    padding-left: 0.5rem; }
  .dnb-form-status__shell > .dnb-icon {
    display: flex;
    justify-content: center;
    align-items: center;
    width: 1.5em;
    height: 1.5em;
    margin-top: 0.25em;
    margin-left: 0.5em;
    color: inherit;
    font-size: var(--font-size-small); }
  .dnb-form-status[hidden] {
    display: none; }
  .dnb-form-status--fade-in {
    overflow: hidden;
    max-height: 0;
    animation: form-status-fade-in 2s ease-out 400ms forwards; }

@keyframes form-status-fade-in {
  from {
    max-height: 0; }
  to {
    max-height: calc(var(--input-height) * 8); } }
  @media screen and (-ms-high-contrast: none) {
    .dnb-form-status__shell > .dnb-icon {
      border-width: 1px; } }

.dnb-switch {
  font-family: var(--font-family-default);
  font-weight: var(--font-weight-default);
  font-size: var(--font-size-small);
  font-style: normal;
  line-height: var(--line-height-basis);
  color: var(--color-black-80, #333);
  -moz-osx-font-smoothing: grayscale;
  -webkit-font-smoothing: antialiased;
  -webkit-tap-highlight-color: rgba(0, 0, 0, 0);
  /**
  * Ensure consistency and use the same as HTML reset -> html {...}
  * between base and code package
  */
  -moz-tab-size: 4;
  tab-size: 4;
  -ms-text-size-adjust: 100%;
  -webkit-text-size-adjust: 100%;
  word-break: break-word;
  /**
  * 1. Remove repeating backgrounds in all browsers (opinionated).
  * 2. Add border box sizing in all browsers (opinionated).
  */
  /**
  * 1. Add text decoration inheritance in all browsers (opinionated).
  * 2. Add vertical alignment inheritance in all browsers (opinionated).
  */
  margin: 0;
  padding: 0; }
  .dnb-switch *,
  .dnb-switch ::before,
  .dnb-switch ::after {
    background-repeat: no-repeat;
    /* 1 */
    box-sizing: border-box;
    /* 2 */ }
  .dnb-switch ::before,
  .dnb-switch ::after {
    text-decoration: inherit;
    /* 1 */
    vertical-align: inherit;
    /* 2 */ }

/*
* Switch component
*
*/
:root {
  --switch-width--medium: 2.5rem;
  --switch-height--medium: 1.5rem;
  --switch-width--large: 3.5rem;
  --switch-height--large: 2rem;
  --switch-border-width--medium: 0.0625rem;
  --switch-border-width--large: 0.125rem; }

.dnb-switch {
  display: inline-flex;
  flex-direction: column;
  font-size: var(--font-size-small);
  line-height: var(--line-height-basis);
  /*
    * When switched OFF
    * aka when the switch is not :checked
    */
  /*
  * When switched ON
  * aka when the switch is :checked
  */ }
  .dnb-switch__inner {
    display: inline-flex;
    flex-direction: column;
    justify-content: center;
    font-size: var(--font-size-basis); }
  .dnb-switch__shell {
    user-select: none;
    -webkit-user-select: none;
    position: relative;
    display: flex;
    align-items: center;
    height: var(--switch-height--medium); }
  .dnb-switch--large {
    line-height: var(--switch-height--large); }
  .dnb-switch--large .dnb-switch__shell {
    height: var(--switch-height--large); }
  .dnb-switch__row {
    display: inline-flex;
    align-items: center; }
  .dnb-switch__focus, .dnb-switch__button {
    position: absolute;
    z-index: 4;
    border-radius: 50%; }
  .dnb-switch__button {
    left: 0;
    width: var(--switch-height--medium);
    height: var(--switch-height--medium);
    transform: translateX(0);
    transition: transform 160ms ease-out 125ms;
    border: var(--switch-border-width--medium) solid transparent; }
    .dnb-switch--large .dnb-switch__button {
      width: var(--switch-height--large);
      height: var(--switch-height--large);
      border-width: var(--switch-border-width--large); }
  .dnb-switch__focus {
    display: none;
    position: absolute;
    z-index: 2;
    width: 100%;
    height: 100%;
    transition: transform 150ms ease-out;
    transform: rotate(0deg);
    clip-path: polygon(50% 15%, 110% 15%, 110% -10%, -10% -10%, -10% 110%, 110% 110%, 110% 85%, 50% 85%);
    outline: none; }
    html[data-whatinput='keyboard'] .dnb-switch__focus {
      --border-color: var(--color-emerald-green);
      box-shadow: 0 0 0 0.125rem var(--border-color);
      /* IE11 fix */
      border-color: transparent; }
  .dnb-switch__input:not(:checked) ~ .dnb-switch__button {
    transform: translateX(0);
    transform: translateX(calc(1px - 1px - var(--switch-border-width--medium))); }
  .dnb-switch__input:checked ~ .dnb-switch__button {
    transform: translateX(1rem);
    transform: translateX(calc( var(--switch-width--medium) - 1.5rem + var(--switch-border-width--medium))); }
  .dnb-switch--large .dnb-switch__input:not(:checked) ~ .dnb-switch__button {
    transform: translateX(calc(1px - 1px - var(--switch-border-width--large))); }
  .dnb-switch--large .dnb-switch__input:checked ~ .dnb-switch__button {
    transform: translateX(calc( var(--switch-width--large) - 2rem + var(--switch-border-width--large))); }
  .dnb-switch__background {
    width: var(--switch-width--medium);
    height: calc(var(--switch-height--medium) - 0.5rem);
    border-radius: calc(var(--switch-height--medium) - 0.5rem / 2); }
    .dnb-switch--large .dnb-switch__background {
      width: var(--switch-width--large);
      height: calc(var(--switch-height--large) - 0.75rem);
      border-radius: calc(var(--switch-height--large) - 0.75rem / 2); }
  .dnb-switch__input {
    opacity: 0;
    position: absolute;
    left: 0;
    right: 0;
    z-index: 5;
    display: block;
    width: var(--switch-width--medium);
    height: var(--switch-height--medium);
    margin: 0;
    padding: 0;
    border: 0; }
    .dnb-switch--large .dnb-switch__input {
      width: var(--switch-width--large);
      height: var(--switch-height--large); }
  .dnb-switch__input:not([disabled]) {
    cursor: pointer; }
  .dnb-switch .dnb-form-label {
    margin-right: 0.5rem;
    margin-bottom: 0; }
  .dnb-switch__order {
    display: inline-flex; }
  .dnb-switch__suffix {
    margin-left: 0.5rem;
    order: 4;
    line-height: var(--line-height-basis); }
  .dnb-switch--label-position-left .dnb-switch__suffix {
    margin-left: 1rem; }
  .dnb-switch--label-position-left .dnb-switch__order .dnb-switch__inner {
    order: 2; }
  .dnb-switch--label-position-left .dnb-switch__order .dnb-form-label {
    order: 1;
    align-self: flex-start; }
  .dnb-switch--label-position-left .dnb-switch__order .dnb-form-status {
    order: 3;
    margin-top: 0.5rem; }
  .dnb-switch--label-position-right .dnb-switch__order .dnb-switch__inner {
    order: 1; }
  .dnb-switch--label-position-right .dnb-switch__order .dnb-form-label {
    order: 2;
    margin-left: 0.5rem; }
  .dnb-switch--label-position-right .dnb-switch__order .dnb-form-status {
    order: 3;
    margin-top: 0.5rem; }
  @media screen and (-ms-high-contrast: none) {
    .dnb-switch {
      vertical-align: text-bottom; }
      .dnb-switch__order {
        align-items: flex-start; }
      .dnb-switch__shell {
        transform: translateY(0); }
      .dnb-switch__input, .dnb-switch__focus, .dnb-switch__button {
        top: 0;
        bottom: 0;
        margin: auto 0; } }
  @supports (-ms-ime-align: auto) {
    .dnb-switch__input:not(:checked) ~ .dnb-switch__button {
      transform: translateX(0); }
    .dnb-switch__input:checked ~ .dnb-switch__button {
      transform: translateX(calc(var(--switch-width--medium) - 1.5rem)); } }
"
`;<|MERGE_RESOLUTION|>--- conflicted
+++ resolved
@@ -144,6 +144,7 @@
               on_state_update={[Function]}
               readOnly={false}
               size="default"
+              skeleton="skeleton"
               status={null}
               status_animation="status_animation"
               status_state="status_state"
@@ -151,41 +152,8 @@
               title="title"
               value="value"
             >
-<<<<<<< HEAD
-              <Suffix
-                attributes="attributes"
-                checked="checked"
-                class="class"
-                className="className"
-                custom_element={Object {}}
-                custom_method={[Function]}
-                default_state="default_state"
-                disabled="disabled"
-                global_status_id="global_status_id"
-                id="id"
-                label="label"
-                label_direction="horizontal"
-                label_position="left"
-                on_change={[Function]}
-                on_change_end={[Function]}
-                on_state_update={[Function]}
-                readOnly={false}
-                size="default"
-                skeleton="skeleton"
-                status={null}
-                status_animation="status_animation"
-                status_state="status_state"
-                suffix="suffix"
-                title="title"
-                value="value"
-              >
-                suffix
-              </Suffix>
-            </span>
-=======
               suffix
             </Suffix>
->>>>>>> 2dff55fb
           </span>
         </span>
       </span>
