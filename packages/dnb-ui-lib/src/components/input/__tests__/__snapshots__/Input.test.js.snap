// Jest Snapshot v1, https://goo.gl/fbAQLP

exports[`Input component have to match type="search" snapshot 1`] = `
<Input
  0={
    Object {
      "displayName": "Input",
      "props": Object {
        "align": "align",
        "autocomplete": "'on'",
        "children": "children",
        "class": "class",
        "className": "className",
        "custom_element": Object {},
        "custom_method": [Function],
        "disabled": "disabled",
        "global_status_id": "global_status_id",
        "id": "id",
        "inner_ref": [Function],
        "input_attributes": "input_attributes",
        "input_class": "input_class",
        "input_element": [Function],
        "input_state": "input_state",
        "keep_placeholder": "keep_placeholder",
        "label": "label",
        "label_direction": "'horizontal'",
        "label_sr_only": "label_sr_only",
        "on_blur": [Function],
        "on_change": [Function],
        "on_focus": [Function],
        "on_state_update": [Function],
        "on_submit": [Function],
        "on_submit_blur": [Function],
        "on_submit_focus": [Function],
        "placeholder": "placeholder",
        "readOnly": "readOnly",
        "selectall": "selectall",
        "size": "size",
        "status": "status",
        "status_animation": "status_animation",
        "status_state": "status_state",
        "stretch": "stretch",
        "submit_button_icon": "submit_button_icon",
        "submit_button_title": "submit_button_title",
        "submit_button_variant": "custom type not supported, please set the correct value for submit_button_variant prop",
        "submit_element": [Function],
        "suffix": "suffix",
        "type": "type",
        "value": "value",
      },
    }
  }
  1={
    Object {
      "displayName": "InputSubmitButton",
      "props": Object {
        "className": "className",
        "disabled": "disabled",
        "icon": "icon",
        "icon_size": "icon_size",
        "id": "id",
        "on_submit": [Function],
        "on_submit_blur": [Function],
        "on_submit_focus": [Function],
        "title": "title",
        "value": "value",
        "variant": "custom type not supported, please set the correct value for variant prop",
      },
    }
  }
  align={null}
  autocomplete="off"
  class={null}
  className={null}
  custom_element={null}
  custom_method={null}
  disabled={false}
  global_status_id={null}
  id="input"
  inner_ref={null}
  input_attributes={null}
  input_class={null}
  input_element={null}
  input_state={null}
  keep_placeholder={null}
  label={null}
  label_direction={null}
  label_sr_only={null}
  on_blur={null}
  on_change={null}
  on_focus={null}
  on_state_update={null}
  on_submit={null}
  on_submit_blur={null}
  on_submit_focus={null}
  placeholder={null}
  readOnly={false}
  selectall={null}
  size={null}
  status={null}
  status_animation={null}
  status_state="error"
  stretch={null}
  submit_button_icon="search"
  submit_button_title={null}
  submit_button_variant="secondary"
  submit_element={null}
  suffix={null}
  type="search"
  value="test"
>
  <span
    className="dnb-input dnb-input--search dnb-form-component dnb-input--has-submit-element"
  >
    <span
      className="dnb-input__inner"
    >
      <AlignmentHelper
        className={null}
      >
        <span
          aria-hidden={true}
          className="dnb-alignment-helper"
        />
      </AlignmentHelper>
      <span
        className="dnb-input__row"
      >
        <span
          className="dnb-input__shell"
          data-has-content="true"
          data-input-state="virgin"
        >
          <input
            autoComplete="off"
            className="dnb-input__input"
            disabled={false}
            id="input"
            name="input"
            onBlur={[Function]}
            onChange={[Function]}
            onFocus={[Function]}
            onKeyDown={[Function]}
            type="search"
            value="test"
          />
        </span>
        <span
          className="dnb-input__submit-element"
        >
          <ForwardRef
            0={
              Object {
                "displayName": "Input",
                "props": Object {
                  "align": "align",
                  "autocomplete": "'on'",
                  "children": "children",
                  "class": "class",
                  "className": "className",
                  "custom_element": Object {},
                  "custom_method": [Function],
                  "disabled": "disabled",
                  "global_status_id": "global_status_id",
                  "id": "id",
                  "inner_ref": [Function],
                  "input_attributes": "input_attributes",
                  "input_class": "input_class",
                  "input_element": [Function],
                  "input_state": "input_state",
                  "keep_placeholder": "keep_placeholder",
                  "label": "label",
                  "label_direction": "'horizontal'",
                  "label_sr_only": "label_sr_only",
                  "on_blur": [Function],
                  "on_change": [Function],
                  "on_focus": [Function],
                  "on_state_update": [Function],
                  "on_submit": [Function],
                  "on_submit_blur": [Function],
                  "on_submit_focus": [Function],
                  "placeholder": "placeholder",
                  "readOnly": "readOnly",
                  "selectall": "selectall",
                  "size": "size",
                  "status": "status",
                  "status_animation": "status_animation",
                  "status_state": "status_state",
                  "stretch": "stretch",
                  "submit_button_icon": "submit_button_icon",
                  "submit_button_title": "submit_button_title",
                  "submit_button_variant": "custom type not supported, please set the correct value for submit_button_variant prop",
                  "submit_element": [Function],
                  "suffix": "suffix",
                  "type": "type",
                  "value": "value",
                },
              }
            }
            1={
              Object {
                "displayName": "InputSubmitButton",
                "props": Object {
                  "className": "className",
                  "disabled": "disabled",
                  "icon": "icon",
                  "icon_size": "icon_size",
                  "id": "id",
                  "on_submit": [Function],
                  "on_submit_blur": [Function],
                  "on_submit_focus": [Function],
                  "title": "title",
                  "value": "value",
                  "variant": "custom type not supported, please set the correct value for variant prop",
                },
              }
            }
            custom_element={null}
            custom_method={null}
            disabled={false}
            icon="search"
            icon_size="default"
            inner_ref={null}
            input_state={null}
            on_blur={null}
            on_change={null}
            on_focus={null}
            on_state_update={null}
            on_submit={null}
            on_submit_blur={null}
            on_submit_focus={null}
            size={null}
            title="Send knapp"
            value="test"
            variant="secondary"
          >
            <InputSubmitButton
              0={
                Object {
                  "displayName": "Input",
                  "props": Object {
                    "align": "align",
                    "autocomplete": "'on'",
                    "children": "children",
                    "class": "class",
                    "className": "className",
                    "custom_element": Object {},
                    "custom_method": [Function],
                    "disabled": "disabled",
                    "global_status_id": "global_status_id",
                    "id": "id",
                    "inner_ref": [Function],
                    "input_attributes": "input_attributes",
                    "input_class": "input_class",
                    "input_element": [Function],
                    "input_state": "input_state",
                    "keep_placeholder": "keep_placeholder",
                    "label": "label",
                    "label_direction": "'horizontal'",
                    "label_sr_only": "label_sr_only",
                    "on_blur": [Function],
                    "on_change": [Function],
                    "on_focus": [Function],
                    "on_state_update": [Function],
                    "on_submit": [Function],
                    "on_submit_blur": [Function],
                    "on_submit_focus": [Function],
                    "placeholder": "placeholder",
                    "readOnly": "readOnly",
                    "selectall": "selectall",
                    "size": "size",
                    "status": "status",
                    "status_animation": "status_animation",
                    "status_state": "status_state",
                    "stretch": "stretch",
                    "submit_button_icon": "submit_button_icon",
                    "submit_button_title": "submit_button_title",
                    "submit_button_variant": "custom type not supported, please set the correct value for submit_button_variant prop",
                    "submit_element": [Function],
                    "suffix": "suffix",
                    "type": "type",
                    "value": "value",
                  },
                }
              }
              1={
                Object {
                  "displayName": "InputSubmitButton",
                  "props": Object {
                    "className": "className",
                    "disabled": "disabled",
                    "icon": "icon",
                    "icon_size": "icon_size",
                    "id": "id",
                    "on_submit": [Function],
                    "on_submit_blur": [Function],
                    "on_submit_focus": [Function],
                    "title": "title",
                    "value": "value",
                    "variant": "custom type not supported, please set the correct value for variant prop",
                  },
                }
              }
              className={null}
              custom_element={null}
              custom_method={null}
              disabled={false}
              icon="search"
              icon_size="default"
              id={null}
              innerRef={null}
              inner_ref={null}
              input_state={null}
              on_blur={null}
              on_change={null}
              on_focus={null}
              on_state_update={null}
              on_submit={null}
              on_submit_blur={null}
              on_submit_focus={null}
              size={null}
              title="Send knapp"
              value="test"
              variant="secondary"
            >
              <span
                className="dnb-input__submit-button"
                data-input-state="virgin"
              >
                <Button
                  aria-label="Send knapp"
                  bounding={false}
                  class={null}
                  className="dnb-input__submit-button__button"
                  custom_element={null}
                  custom_method={null}
                  disabled={false}
                  global_status_id={null}
                  href={null}
                  icon="search"
                  icon_position={null}
                  icon_size="default"
                  id={null}
                  innerRef={null}
                  onBlur={[Function]}
                  onClick={[Function]}
                  onFocus={[Function]}
                  on_click={null}
                  size={null}
                  status={null}
                  status_animation={null}
                  status_state="error"
                  text={null}
                  title={null}
                  type="submit"
                  value="test"
                  variant="secondary"
                >
                  <button
                    aria-label="Send knapp"
                    className="dnb-button dnb-button--secondary dnb-input__submit-button__button dnb-button--icon-position-right dnb-button--has-icon dnb-button--icon-size-default dnb-button--size-medium"
                    disabled={false}
                    onBlur={[Function]}
                    onClick={[Function]}
                    onFocus={[Function]}
                    onMouseOut={[Function]}
                    type="submit"
                    value="test"
                  >
                    <Content
                      aria-label="Send knapp"
                      bounding={false}
                      class={null}
                      className="dnb-input__submit-button__button"
                      content={null}
                      custom_element={null}
                      custom_method={null}
                      disabled={false}
                      global_status_id={null}
                      href={null}
                      icon="search"
                      icon_position={null}
                      icon_size="default"
                      id={null}
                      innerRef={null}
                      isIconOnly={true}
                      onBlur={[Function]}
                      onClick={[Function]}
                      onFocus={[Function]}
                      on_click={null}
                      size={null}
                      status={null}
                      status_animation={null}
                      status_state="error"
                      text={null}
                      title={null}
                      type="submit"
                      value="test"
                      variant="secondary"
                    >
                      <span
                        className="dnb-button__text"
                        key="button-text-empty"
                      >
<<<<<<< HEAD
                        ‌
=======
                        <search>
                          <svg
                            fill="none"
                            height={16}
                            viewBox="0 0 17 17"
                            width={16}
                          >
                            <g
                              clipPath="url(#clip-06a943)"
                              stroke="#000"
                              strokeLinecap="round"
                              strokeLinejoin="round"
                              strokeWidth={1.5}
                            >
                              <path
                                d="M9.055 11.937a5.445 5.445 0 10-4.26-10.023 5.445 5.445 0 004.26 10.023zM10.775 10.775L15 14.999"
                              />
                            </g>
                            <defs />
                          </svg>
                        </search>
>>>>>>> ced66de2
                      </span>
                      <IconPrimary
                        alt={null}
                        aria-hidden={null}
                        attributes={null}
                        border={null}
                        class={null}
                        className="dnb-button__icon"
                        color={null}
                        height={null}
                        icon="search"
                        key="button-icon"
                        modifier={null}
                        size="default"
                        title={null}
                        width={null}
                      >
                        <span
                          alt="search"
                          aria-label="search"
                          className="dnb-icon dnb-icon--default dnb-button__icon"
                          role="img"
                        >
                          <search>
                            <svg
                              fill="none"
                              height={16}
                              viewBox="0 0 17 17"
                              width={16}
                            >
                              <g
                                clipPath="url(#clip-06a943)"
                                stroke="#000"
                                strokeLinecap="round"
                                strokeLinejoin="round"
                                strokeWidth={1.5}
                              >
                                <path
                                  d="M9.055 11.937a5.445 5.445 0 10-4.26-10.023 5.445 5.445 0 004.26 10.023zm1.72-1.162L15 14.999"
                                />
                              </g>
                            </svg>
                          </search>
                        </span>
                      </IconPrimary>
                    </Content>
                  </button>
                </Button>
              </span>
            </InputSubmitButton>
          </ForwardRef>
        </span>
      </span>
    </span>
  </span>
</Input>
`;

exports[`Input component have to match type="text" snapshot 1`] = `
<Input
  0={
    Object {
      "displayName": "Input",
      "props": Object {
        "align": "align",
        "autocomplete": "'on'",
        "children": "children",
        "class": "class",
        "className": "className",
        "custom_element": Object {},
        "custom_method": [Function],
        "disabled": "disabled",
        "global_status_id": "global_status_id",
        "id": "id",
        "inner_ref": [Function],
        "input_attributes": "input_attributes",
        "input_class": "input_class",
        "input_element": [Function],
        "input_state": "input_state",
        "keep_placeholder": "keep_placeholder",
        "label": "label",
        "label_direction": "'horizontal'",
        "label_sr_only": "label_sr_only",
        "on_blur": [Function],
        "on_change": [Function],
        "on_focus": [Function],
        "on_state_update": [Function],
        "on_submit": [Function],
        "on_submit_blur": [Function],
        "on_submit_focus": [Function],
        "placeholder": "placeholder",
        "readOnly": "readOnly",
        "selectall": "selectall",
        "size": "size",
        "status": "status",
        "status_animation": "status_animation",
        "status_state": "status_state",
        "stretch": "stretch",
        "submit_button_icon": "submit_button_icon",
        "submit_button_title": "submit_button_title",
        "submit_button_variant": "custom type not supported, please set the correct value for submit_button_variant prop",
        "submit_element": [Function],
        "suffix": "suffix",
        "type": "type",
        "value": "value",
      },
    }
  }
  1={
    Object {
      "displayName": "InputSubmitButton",
      "props": Object {
        "className": "className",
        "disabled": "disabled",
        "icon": "icon",
        "icon_size": "icon_size",
        "id": "id",
        "on_submit": [Function],
        "on_submit_blur": [Function],
        "on_submit_focus": [Function],
        "title": "title",
        "value": "value",
        "variant": "custom type not supported, please set the correct value for variant prop",
      },
    }
  }
  align={null}
  autocomplete="off"
  class={null}
  className={null}
  custom_element={null}
  custom_method={null}
  disabled={false}
  global_status_id={null}
  id="input"
  inner_ref={null}
  input_attributes={null}
  input_class={null}
  input_element={null}
  input_state={null}
  keep_placeholder={null}
  label={null}
  label_direction={null}
  label_sr_only={null}
  on_blur={null}
  on_change={null}
  on_focus={null}
  on_state_update={null}
  on_submit={null}
  on_submit_blur={null}
  on_submit_focus={null}
  placeholder={null}
  readOnly={false}
  selectall={null}
  size={null}
  status={null}
  status_animation={null}
  status_state="error"
  stretch={null}
  submit_button_icon="search"
  submit_button_title={null}
  submit_button_variant="secondary"
  submit_element={null}
  suffix={null}
  type="text"
  value="test"
>
  <span
    className="dnb-input dnb-input--text dnb-form-component"
  >
    <span
      className="dnb-input__inner"
    >
      <AlignmentHelper
        className={null}
      >
        <span
          aria-hidden={true}
          className="dnb-alignment-helper"
        />
      </AlignmentHelper>
      <span
        className="dnb-input__row"
      >
        <span
          className="dnb-input__shell"
          data-has-content="true"
          data-input-state="virgin"
        >
          <input
            autoComplete="off"
            className="dnb-input__input"
            disabled={false}
            id="input"
            name="input"
            onBlur={[Function]}
            onChange={[Function]}
            onFocus={[Function]}
            onKeyDown={[Function]}
            type="text"
            value="test"
          />
        </span>
      </span>
    </span>
  </span>
</Input>
`;

exports[`Input scss have to match default theme snapshot 1`] = `
"/*
* Input theme
*
*/
/**
 * This file is only used to make themes independent
 * so that they can get imported individually, without the core styles
 *
 */
/*
 * Utilities
 */
:root {
  --input-text-color: var(--color-sea-green);
  --input-text-color--focus: var(--color-sea-green);
  --input-text-color--changed: var(--color-emerald-green);
  --input-text-color--disabled: var(--color-sea-green-alt-30);
  --input-background-color: var(--color-white);
  --input-background-color--focus: var(--color-white);
  --input-background-color--changed: var(--color-white);
  --input-background-color--disabled: var(--color-mint-green-12);
  --input-border-color: var(--color-sea-green-alt);
  --input-border-color--focus: var(--color-emerald-green);
  --input-border-color--changed: var(--color-sea-green-alt);
  --input-border-color--disabled: var(--color-sea-green-alt-30); }

.dnb-input {
  color: var(--input-text-color); }
  .dnb-input__inner {
    color: inherit; }
  .dnb-input__shell {
    color: inherit;
    background-color: var(--input-background-color);
    border: none;
    box-shadow: inset 0 0 0 var(--input-border-width) var(--input-border-color);
    /* IE11 fix */
    border-color: transparent; }
    @media screen and (-ms-high-contrast: none) {
      .dnb-input__shell {
        box-shadow: inset 0 0 0 1px var(--input-border-color); } }
    .dnb-input__shell[data-input-state='dirty'] {
      color: var(--input-text-color--changed);
      background-color: var(--input-background-color--changed); }
    .dnb-input__shell[data-input-state='disabled'] {
      color: var(--input-text-color--disabled);
      -webkit-text-fill-color: var(--input-text-color--disabled);
      box-shadow: inset 0 0 0 var(--input-border-width) var(--input-border-color--disabled);
      /* IE11 fix */
      border-color: transparent;
      background-color: var(--input-background-color--disabled); }
      @media screen and (-ms-high-contrast: none) {
        .dnb-input__shell[data-input-state='disabled'] {
          box-shadow: inset 0 0 0 1px var(--input-border-color--disabled); } }
    .dnb-input__shell:not([data-input-state='disabled']):hover, .dnb-input__shell[data-input-state='focus'] {
      color: var(--input-text-color--focus);
      background-color: var(--input-background-color--focus);
      box-shadow: 0 0 0 0.125rem var(--input-border-color--focus);
      /* IE11 fix */
      border-color: transparent; }
  .dnb-input:not([data-input-state='disabled']).dnb-input__submit-button svg {
    color: var(--color-sea-green); }
  .dnb-input__status--error .dnb-input__shell:not([data-input-state='focus']) {
    box-shadow: 0 0 0 0.125rem var(--color-fire-red);
    /* IE11 fix */
    border-color: transparent; }
  .dnb-input__status--error .dnb-input__shell:not([data-input-state='focus']) ~ .dnb-input__submit-element .dnb-button__icon,
  .dnb-input__status--error .dnb-input__shell:not([data-input-state='focus']) ~ .dnb-input__submit-element .dnb-button--secondary .dnb-button__icon {
    color: var(--color-fire-red); }
  .dnb-input__status--error .dnb-input__shell:not([data-input-state='focus']) ~ .dnb-input__submit-element .dnb-button {
    box-shadow: 0 0 0 0.125rem var(--color-fire-red);
    /* IE11 fix */
    border-color: transparent; }
  .dnb-input__status--error,
  .dnb-input__status--error .dnb-input__shell[data-input-state='dirty'] {
    color: var(--color-fire-red); }
  .dnb-input__input::selection {
    background-color: var(--color-mint-green);
    color: var(--input-text-color--focus);
    text-shadow: none; }
  .dnb-input__shell[data-input-state='focus'] .dnb-input__placeholder {
    display: none; }
  .dnb-input--keep-placeholder .dnb-input__shell[data-input-state='focus'] .dnb-input__placeholder {
    display: block;
    opacity: 0.6; }
"
`;

exports[`Input scss have to match snapshot 1`] = `
"/*
* DNB Input
*
*/
/**
 * This file is only used to make components independent
 * so that they can get imported individually, without the core styles
 *
 */
/*
 * Utilities
 */
/*
 * Scopes
 *
 */
/*
 * Document Reset
 *
 */
/*
* DNB Button
*
*/
/*
* DNB icon
*
*/
/*
* Icon component
*
*/
.dnb-icon {
  display: inline-block;
  vertical-align: middle;
  font-size: 1rem;
  line-height: 1rem;
  color: inherit;
  width: 1em;
  height: 1em; }
  .dnb-icon img,
  .dnb-icon svg {
    width: inherit;
    height: inherit;
    shape-rendering: geometricPrecision;
    vertical-align: top; }
  .dnb-icon svg[width='100%'] {
    width: inherit; }
  .dnb-icon svg[height='100%'] {
    height: inherit; }
  .dnb-icon svg:not([fill]),
  .dnb-icon svg [fill] {
    fill: currentColor; }
  .dnb-icon svg [stroke] {
    stroke: currentColor; }
  .dnb-icon--small {
    font-size: 0.75rem; }
  .dnb-icon--default {
    font-size: 1rem; }
  .dnb-icon--medium {
    font-size: 1.5rem; }
  .dnb-icon--large {
    font-size: 2rem; }
  .dnb-icon--x-large {
    font-size: 2.5rem; }
  .dnb-icon--xx-large {
    font-size: 3rem; }
  .dnb-icon--custom-size {
    width: auto;
    height: auto; }
  .dnb-icon--auto {
    font-size: 1em; }
  .dnb-icon--auto > .dnb-icon--wrapper {
    display: inline-flex;
    align-items: center;
    justify-content: center; }
  h1 .dnb-icon,
  h2 .dnb-icon,
  h3 .dnb-icon,
  h4 .dnb-icon,
  h5 .dnb-icon,
  h6 .dnb-icon {
    vertical-align: middle; }
  @media screen and (-ms-high-contrast: none) {
    .dnb-icon {
      flex: none; } }

/*
* DNB FormStatus
*
*/
.dnb-form-status {
  font-family: var(--font-family-default);
  font-weight: var(--font-weight-default);
  font-size: var(--font-size-small);
  font-style: normal;
  line-height: var(--line-height-basis);
  color: var(--color-black-80, #333);
  -moz-osx-font-smoothing: grayscale;
  -webkit-font-smoothing: antialiased;
  -webkit-tap-highlight-color: rgba(0, 0, 0, 0);
  /**
  * 1. Remove repeating backgrounds in all browsers (opinionated).
  * 2. Add border box sizing in all browsers (opinionated).
  */
  /**
  * 1. Add text decoration inheritance in all browsers (opinionated).
  * 2. Add vertical alignment inheritance in all browsers (opinionated).
  */
  margin: 0;
  padding: 0; }
  .dnb-form-status *,
  .dnb-form-status ::before,
  .dnb-form-status ::after {
    background-repeat: no-repeat;
    /* 1 */
    box-sizing: border-box;
    /* 2 */ }
  .dnb-form-status ::before,
  .dnb-form-status ::after {
    text-decoration: inherit;
    /* 1 */
    vertical-align: inherit;
    /* 2 */ }

/*
 * FormStatus component
 *
 */
.dnb-form-status {
  display: flex; }
  .dnb-form-status__shell {
    display: flex;
    justify-content: flex-start;
    align-items: flex-start;
    border-radius: var(--input-border-radius); }
  .dnb-form-status--text {
    padding: calc(0.5rem / 2) 1rem;
    cursor: text;
    color: inherit;
    line-height: var(--line-height-basis); }
  .dnb-icon + .dnb-form-status--text {
    padding-left: 0.5rem; }
  .dnb-form-status__shell > .dnb-icon {
    display: flex;
    justify-content: center;
    align-items: center;
    width: 1.5em;
    height: 1.5em;
    margin-top: 0.25em;
    margin-left: 0.5em;
    color: inherit;
    font-size: var(--font-size-basis);
    transform: translateY(-0.125rem); }
  .dnb-form-status[hidden] {
    display: none; }
  .dnb-form-status--fade-in {
    overflow: hidden;
    max-height: 0;
    animation: form-status-fade-in 2s ease-out 400ms forwards; }

@keyframes form-status-fade-in {
  from {
    max-height: 0; }
  to {
    max-height: calc(var(--input-height) * 8); } }
  @media screen and (-ms-high-contrast: none) {
    .dnb-form-status__shell > .dnb-icon {
      border-width: 1px; } }

.dnb-button {
  font-family: var(--font-family-default);
  font-weight: var(--font-weight-default);
  font-size: var(--font-size-small);
  font-style: normal;
  line-height: var(--line-height-basis);
  color: var(--color-black-80, #333);
  -moz-osx-font-smoothing: grayscale;
  -webkit-font-smoothing: antialiased;
  -webkit-tap-highlight-color: rgba(0, 0, 0, 0);
  /**
  * 1. Remove repeating backgrounds in all browsers (opinionated).
  * 2. Add border box sizing in all browsers (opinionated).
  */
  /**
  * 1. Add text decoration inheritance in all browsers (opinionated).
  * 2. Add vertical alignment inheritance in all browsers (opinionated).
  */
  margin: 0;
  padding: 0; }
  .dnb-button *,
  .dnb-button ::before,
  .dnb-button ::after {
    background-repeat: no-repeat;
    /* 1 */
    box-sizing: border-box;
    /* 2 */ }
  .dnb-button ::before,
  .dnb-button ::after {
    text-decoration: inherit;
    /* 1 */
    vertical-align: inherit;
    /* 2 */ }

/*
* Button component
*
*/
:root {
  --button-font-size: var(--font-size-basis);
  --button-font-size-small: var(--font-size-small);
  --button-width: 2.5rem;
  --button-height: 2.5rem;
  --button-width--small: 1.5rem;
  --button-height--small: 1.5rem;
  --button-width--medium: 2rem;
  --button-height--medium: 2rem;
  --button-width--large: 3rem;
  --button-height--large: 3rem;
  --button-icon-size: 1rem;
  --button-border-width: 0.0625rem;
  --button-border-width--hover: 0.1875rem;
  --button-border-radius: calc(var(--button-height) / 2);
  --button-border-radius--small: calc(var(--button-height--small) / 2);
  --button-border-radius--medium: calc(var(--button-height--medium) / 2);
  --button-border-radius--large: calc(var(--button-height--large) / 2); }

.dnb-button {
  user-select: none;
  -webkit-user-select: none;
  cursor: pointer;
  white-space: nowrap;
  display: inline-flex;
  align-items: center;
  justify-content: center;
  width: var(--button-width);
  height: var(--button-height);
  padding: 0;
  border: var(--button-border-width) solid transparent;
  border-radius: var(--button-border-radius);
  text-decoration: none;
  font-size: var(--font-size-small); }
  .dnb-button,
  .dnb-core-style .dnb-button {
    line-height: var(--button-height); }
  .dnb-button__text {
    font-size: var(--button-font-size);
    line-height: var(--line-height-xx-small--em);
    color: inherit;
    background-color: inherit;
    transform: translateY(-0.03125rem); }
  .dnb-button__bounding {
    position: absolute;
    background-color: transparent;
    width: var(--button-width);
    height: var(--button-height);
    border-radius: var(--button-border-radius);
    transform: scale(1.2); }
  .dnb-button--size-small {
    width: var(--button-width--small);
    height: var(--button-height--small);
    font-size: var(--button-font-size-small);
    border-radius: var(--button-border-radius--small); }
    .dnb-button--size-small,
    .dnb-core-style .dnb-button--size-small {
      line-height: var(--button-height--small); }
  .dnb-button--has-text.dnb-button--size-small {
    padding-left: 1rem;
    padding-right: 1rem; }
  .dnb-button--has-text.dnb-button--icon-position-left.dnb-button--size-small {
    padding-left: 0.5rem; }
  .dnb-button--has-text.dnb-button--icon-position-right.dnb-button--size-small {
    padding-right: 0.5rem; }
  .dnb-button--size-medium {
    width: var(--button-width--medium);
    height: var(--button-height--medium);
    border-radius: var(--button-border-radius--medium); }
    .dnb-button--size-medium,
    .dnb-core-style .dnb-button--size-medium {
      line-height: var(--button-height--medium); }
  .dnb-button--has-text.dnb-button--size-medium {
    padding-left: 1rem;
    padding-right: 1rem; }
  .dnb-button--has-text.dnb-button--icon-position-left.dnb-button--size-medium {
    padding-left: 0.5rem; }
  .dnb-button--has-text.dnb-button--icon-position-right.dnb-button--size-medium {
    padding-right: 0.5rem; }
  .dnb-button--size-large {
    width: var(--button-width--large);
    height: var(--button-height--large);
    border-radius: var(--button-border-radius--large); }
    .dnb-button--size-large,
    .dnb-core-style .dnb-button--size-large {
      line-height: var(--button-height--large); }
  .dnb-button--has-text.dnb-button--size-large {
    padding-left: 2rem;
    padding-right: 2rem; }
  .dnb-button--has-text.dnb-button--icon-position-left.dnb-button--size-large {
    padding-left: 1rem; }
  .dnb-button--has-text.dnb-button--icon-position-right.dnb-button--size-large {
    padding-right: 1rem; }
  .dnb-button--has-text {
    padding-left: 1.5rem;
    padding-right: 1.5rem;
    width: auto; }
  .dnb-button--has-text .dnb-button__icon {
    margin: 0 calc(var(--button-icon-size) / 2); }
  .dnb-button--has-text.dnb-button--icon-position-left {
    padding-left: 0.5rem; }
  .dnb-button--has-text.dnb-button--icon-position-right {
    padding-right: 0.5rem; }
  .dnb-button--has-text.dnb-button--has-icon .dnb-button__icon {
    order: 2; }
  .dnb-button--has-text.dnb-button--has-icon .dnb-button__text {
    order: 1; }
  .dnb-button:not(.dnb-button--has-text) .dnb-button__icon {
    width: inherit; }
  .dnb-button__icon.dnb-icon svg:not([width]):not([height]) {
    width: var(--button-icon-size);
    height: var(--button-icon-size); }
  [href] > .dnb-button__icon.dnb-icon {
    line-height: var(--button-font-size); }
  .dnb-button--has-text.dnb-button--has-icon.dnb-button--icon-position-left .dnb-button__icon {
    order: 1; }
  .dnb-button--has-text.dnb-button--has-icon.dnb-button--icon-position-left .dnb-button__text {
    order: 2; }
  .dnb-button--reset {
    margin: 0;
    padding: 0;
    width: auto;
    height: auto;
    overflow: visible;
    border: none;
    border-radius: 0;
    background-color: transparent;
    appearance: none;
    box-shadow: none;
    color: inherit;
    font: inherit;
    text-align: inherit;
    line-height: inherit; }
    html:not([data-is-touch]) .dnb-button--reset:hover[disabled] {
      cursor: not-allowed; }
    html:not([data-is-touch]) .dnb-button--reset:hover:not([disabled]) {
      box-shadow: none;
      border: none; }
    .dnb-button--reset:not([disabled]):focus, .dnb-button--reset:not([disabled]):active {
      outline: none; }
      html[data-whatinput='keyboard'] .dnb-button--reset:not([disabled]):focus, html[data-whatinput='keyboard'] .dnb-button--reset:not([disabled]):active {
        box-shadow: 0 0 0 0.125rem var(--color-emerald-green);
        /* IE11 fix */
        border-color: transparent; }
    html[data-whatinput='mouse'] .dnb-button--reset:not([disabled]):focus,
    html[data-whatinput='mouse'] .dnb-button--reset:not([disabled]):active {
      box-shadow: none;
      color: inherit;
      border: none; }
  .dnb-button[type='button'], .dnb-button[type='reset'], .dnb-button[type='submit'] {
    appearance: none;
    -moz-appearance: none;
    -webkit-appearance: none; }
  .dnb-button[disabled] {
    cursor: not-allowed; }
  .dnb-form-row--vertical .dnb-form-row__content > .dnb-button {
    align-self: flex-start; }
  @media screen and (-ms-high-contrast: none) {
    .dnb-button {
      flex: none; }
      .dnb-button__icon, .dnb-button__text {
        transform: translateY(-0.0625rem) !important; } }

/* Firefox includes a hidden border which messes up button dimensions */
button.dnb-button::-moz-focus-inner {
  border: none; }

/*
* DNB FormLabel
*
*/
.dnb-form-label {
  font-family: var(--font-family-default);
  font-weight: var(--font-weight-default);
  font-size: var(--font-size-small);
  font-style: normal;
  line-height: var(--line-height-basis);
  color: var(--color-black-80, #333);
  -moz-osx-font-smoothing: grayscale;
  -webkit-font-smoothing: antialiased;
  -webkit-tap-highlight-color: rgba(0, 0, 0, 0);
  /**
  * 1. Remove repeating backgrounds in all browsers (opinionated).
  * 2. Add border box sizing in all browsers (opinionated).
  */
  /**
  * 1. Add text decoration inheritance in all browsers (opinionated).
  * 2. Add vertical alignment inheritance in all browsers (opinionated).
  */
  margin: 0;
  padding: 0; }
  .dnb-form-label *,
  .dnb-form-label ::before,
  .dnb-form-label ::after {
    background-repeat: no-repeat;
    /* 1 */
    box-sizing: border-box;
    /* 2 */ }
  .dnb-form-label ::before,
  .dnb-form-label ::after {
    text-decoration: inherit;
    /* 1 */
    vertical-align: inherit;
    /* 2 */ }

/*
 * FormLabel component
 *
 */
.dnb-form-label {
  display: inline-block;
  width: auto;
  padding: 0;
  margin-right: 1rem;
  text-align: left;
  font-size: var(--font-size-basis);
  vertical-align: baseline;
  color: inherit; }
  .dnb-form-label--vertical {
    display: block;
    margin-right: 0;
    margin-bottom: 0.5rem; }
  .dnb-form-label--sr-only {
    width: 1px;
    margin-left: -1px;
    overflow: hidden; }
  .dnb-form-label[for]:not([disabled]) {
    user-select: none;
    -webkit-user-select: none;
    cursor: pointer; }
  .dnb-form-label[disabled] {
    cursor: not-allowed; }
  @media screen and (-ms-high-contrast: none) {
    .dnb-form-label {
      max-width: 60vw; } }

legend.dnb-form-label {
  display: inline-block; }

.dnb-input {
  font-family: var(--font-family-default);
  font-weight: var(--font-weight-default);
  font-size: var(--font-size-small);
  font-style: normal;
  line-height: var(--line-height-basis);
  color: var(--color-black-80, #333);
  -moz-osx-font-smoothing: grayscale;
  -webkit-font-smoothing: antialiased;
  -webkit-tap-highlight-color: rgba(0, 0, 0, 0);
  /**
  * 1. Remove repeating backgrounds in all browsers (opinionated).
  * 2. Add border box sizing in all browsers (opinionated).
  */
  /**
  * 1. Add text decoration inheritance in all browsers (opinionated).
  * 2. Add vertical alignment inheritance in all browsers (opinionated).
  */
  margin: 0;
  padding: 0; }
  .dnb-input *,
  .dnb-input ::before,
  .dnb-input ::after {
    background-repeat: no-repeat;
    /* 1 */
    box-sizing: border-box;
    /* 2 */ }
  .dnb-input ::before,
  .dnb-input ::after {
    text-decoration: inherit;
    /* 1 */
    vertical-align: inherit;
    /* 2 */ }

/*
* Input component
*
*/
:root {
  --input-font-size: var(--font-size-basis);
  --input-font-size--medium: var(--font-size-basis);
  --input-font-size--large: var(--font-size-medium);
  --input-padding: 1rem;
  --input-padding--medium: 1rem;
  --input-padding--large: 1rem;
  --input-height: 2rem;
  --input-height--medium: 2.5rem;
  --input-height--large: 3rem;
  --input-border-width: 0.0625rem;
  --input-border-radius: calc(var(--input-height) / 2);
  --input-border-radius--medium: calc(var(--input-height--medium) / 2);
  --input-border-radius--large: calc(var(--input-height--large) / 2); }

.dnb-input {
  display: inline-flex;
  align-items: center;
  font-size: var(--input-font-small);
  line-height: var(--input-height); }
  .dnb-input__inner {
    display: inline-flex;
    flex-direction: column;
    width: auto; }
  .dnb-input__shell {
    position: relative;
    display: flex;
    align-items: center;
    border: var(--input-border-width) solid var(--color-sea-green-alt); }
  .dnb-input__input {
    border: none;
    outline: none;
    word-break: normal;
    position: relative;
    z-index: 2; }
  .dnb-input input.dnb-input__input {
    font-size: var(--input-font-size);
    line-height: var(--font-size-basis); }
  .dnb-input__input[disabled] {
    user-select: none;
    -webkit-user-select: none;
    opacity: 1; }
  .dnb-input__shell, .dnb-input__input {
    height: var(--input-height);
    border-radius: var(--input-border-radius); }
  .dnb-input__placeholder, .dnb-input__input {
    width: 100%;
    padding-left: var(--input-padding);
    padding-right: var(--input-padding);
    text-align: left;
    color: inherit;
    background-color: transparent;
    font-size: var(--input-font-size); }
  .dnb-input__placeholder {
    pointer-events: none;
    position: absolute;
    z-index: 1;
    top: 0;
    left: 0;
    overflow: hidden;
    white-space: nowrap;
    text-overflow: ellipsis; }
  .dnb-input input.dnb-input__input[type='file'] {
    line-height: calc(var(--input-height) - 2px); }
  .dnb-input__input::-webkit-search-cancel-button {
    display: none; }
  .dnb-input__input::-ms-clear {
    display: none; }
  .dnb-input ::-webkit-file-upload-button {
    cursor: pointer;
    outline: none;
    color: var(--color-sea-green); }
    .dnb-input ::-webkit-file-upload-button:active, .dnb-input ::-webkit-file-upload-button:hover {
      color: var(--color-emerald-green); }
  .dnb-input--has-submit-element .dnb-input__placeholder,
  .dnb-input--has-submit-element .dnb-input__input {
    padding-right: calc(var(--input-padding) * 2.5); }
  .dnb-input__row {
    display: inline-flex;
    align-items: center; }
  .dnb-input__suffix {
    color: inherit;
    padding-left: 0.5rem; }
  .dnb-input__submit-element {
    margin-left: calc(1px - 1px - var(--input-height));
    line-height: var(--line-height-basis); }
  .dnb-input__submit-button {
    position: relative;
    z-index: 2;
    align-self: center;
    /* IE needs this to stay centered */ }
    .dnb-input__submit-button__button {
      border-radius: 50%; }
  .dnb-input--medium {
    line-height: var(--input-height--medium); }
    .dnb-input--medium .dnb-input__shell,
    .dnb-input--medium .dnb-input__input {
      height: var(--input-height--medium);
      border-radius: var(--input-border-radius--medium); }
    .dnb-input--medium .dnb-input__placeholder,
    .dnb-input--medium .dnb-input__input {
      padding-left: var(--input-padding--medium);
      padding-right: var(--input-padding--medium);
      font-size: var(--input-font-size--medium); }
    .dnb-input--medium .dnb-input__submit-element {
      margin-left: calc(1px - 1px - var(--input-height--medium)); }
      .dnb-input--medium .dnb-input__submit-element .dnb-button {
        width: var(--input-height--medium);
        height: var(--input-height--medium);
        line-height: var(--input-height--medium); }
  .dnb-input--medium.dnb-input--has-submit-element .dnb-input__placeholder,
  .dnb-input--medium.dnb-input--has-submit-element .dnb-input__input {
    padding-right: calc(var(--input-padding--medium) * 3); }
  .dnb-input--large {
    line-height: var(--input-height--large); }
    .dnb-input--large .dnb-input__shell,
    .dnb-input--large .dnb-input__input {
      height: var(--input-height--large);
      border-radius: var(--input-border-radius--large); }
    .dnb-input--large .dnb-input__placeholder,
    .dnb-input--large .dnb-input__input {
      padding-left: var(--input-padding--large);
      padding-right: var(--input-padding--large);
      font-size: var(--input-font-size--large); }
    .dnb-input--large .dnb-input__submit-element {
      margin-left: calc(1px - 1px - var(--input-height--large)); }
      .dnb-input--large .dnb-input__submit-element .dnb-button {
        width: var(--input-height--large);
        height: var(--input-height--large); }
  .dnb-input--large.dnb-input--has-submit-element .dnb-input__placeholder,
  .dnb-input--large.dnb-input--has-submit-element .dnb-input__input {
    padding-right: calc(var(--input-padding--large) * 3.5); }
  .dnb-input__align--center .dnb-input__placeholder,
  .dnb-input__align--center .dnb-input__input {
    text-align: center; }
  .dnb-input__align--right .dnb-input__placeholder,
  .dnb-input__align--right .dnb-input__input {
    text-align: right; }
  .dnb-input__inner > .dnb-form-status {
    order: 2;
    margin-top: 0.5rem; }
  .dnb-input--vertical {
    display: flex;
    flex-direction: column;
    align-items: flex-start; }
  .dnb-input--stretch {
    display: flex; }
  .dnb-input--stretch .dnb-input__inner {
    flex-grow: 1; }
  .dnb-input--stretch .dnb-input__shell {
    width: 100%; }
  .dnb-input--vertical.dnb-input--stretch .dnb-input__inner {
    width: 100%; }
  .dnb-input > .dnb-form-label {
    line-height: var(--line-height-basis); }
  .dnb-input[class*='__status'] {
    align-items: flex-start; }
    .dnb-input[class*='__status'] > .dnb-form-label {
      margin-top: 0.25rem; }
  @media (max-width: 40em) {
    .dnb-responsive-component .dnb-input {
      display: flex;
      flex-direction: column;
      align-items: flex-start;
      margin-bottom: 0.5rem; }
      .dnb-responsive-component .dnb-input__row {
        align-items: flex-start; }
      .dnb-responsive-component .dnb-input > .dnb-form-label {
        margin-bottom: 0.5rem; } }
  @media screen and (-ms-high-contrast: none) {
    .dnb-input {
      vertical-align: baseline; }
      .dnb-form-row--horizontal .dnb-input, .dnb-input:not(.dnb-input--stretch) {
        flex: none; }
      .dnb-input__inner {
        width: 100%; }
      .dnb-input__input, .dnb-input__placeholder {
        transform: translateY(-0.0625rem); } }
"
`;<|MERGE_RESOLUTION|>--- conflicted
+++ resolved
@@ -402,31 +402,7 @@
                         className="dnb-button__text"
                         key="button-text-empty"
                       >
-<<<<<<< HEAD
                         ‌
-=======
-                        <search>
-                          <svg
-                            fill="none"
-                            height={16}
-                            viewBox="0 0 17 17"
-                            width={16}
-                          >
-                            <g
-                              clipPath="url(#clip-06a943)"
-                              stroke="#000"
-                              strokeLinecap="round"
-                              strokeLinejoin="round"
-                              strokeWidth={1.5}
-                            >
-                              <path
-                                d="M9.055 11.937a5.445 5.445 0 10-4.26-10.023 5.445 5.445 0 004.26 10.023zM10.775 10.775L15 14.999"
-                              />
-                            </g>
-                            <defs />
-                          </svg>
-                        </search>
->>>>>>> ced66de2
                       </span>
                       <IconPrimary
                         alt={null}
@@ -453,21 +429,39 @@
                           <search>
                             <svg
                               fill="none"
-                              height={16}
+                              height={17}
                               viewBox="0 0 17 17"
-                              width={16}
+                              width={17}
                             >
                               <g
                                 clipPath="url(#clip-06a943)"
-                                stroke="#000"
-                                strokeLinecap="round"
-                                strokeLinejoin="round"
-                                strokeWidth={1.5}
                               >
                                 <path
-                                  d="M9.055 11.937a5.445 5.445 0 10-4.26-10.023 5.445 5.445 0 004.26 10.023zm1.72-1.162L15 14.999"
+                                  d="M9.05532 11.9365C11.823 10.7602 13.1131 7.56308 11.9369 4.79541C10.7606 2.02774 7.56348 0.737629 4.79581 1.91386C2.02814 3.09009 0.738029 6.28725 1.91426 9.05492C3.09049 11.8226 6.28765 13.1127 9.05532 11.9365Z"
+                                  stroke="black"
+                                  strokeLinecap="round"
+                                  strokeLinejoin="round"
+                                  strokeWidth={1.5}
+                                />
+                                <path
+                                  d="M10.7755 10.775L14.9986 14.9987"
+                                  stroke="black"
+                                  strokeLinecap="round"
+                                  strokeLinejoin="round"
+                                  strokeWidth={1.5}
                                 />
                               </g>
+                              <defs>
+                                <clipPath
+                                  id="clip-06a943"
+                                >
+                                  <rect
+                                    fill="white"
+                                    height={16.4792}
+                                    width={16.4792}
+                                  />
+                                </clipPath>
+                              </defs>
                             </svg>
                           </search>
                         </span>
