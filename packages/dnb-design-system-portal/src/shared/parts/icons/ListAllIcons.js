--- conflicted
+++ resolved
@@ -34,11 +34,7 @@
       ([name, Svg]) => (
         <ListItem key={`icon${name}`}>
           <span aria-labelledby={`id${name}`}>
-<<<<<<< HEAD
             <Icon icon={Svg} />
-=======
-            <Icon width="16" height="16" />
->>>>>>> 3f58b3a3
           </span>
           <h4 id={`id${name}`}>{humanFormat(name)}</h4>
           <h5>({name})</h5>
