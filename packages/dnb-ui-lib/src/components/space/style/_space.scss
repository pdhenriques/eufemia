/*
 * Space component
 *
 * TODO: Set spacing in the theme file, as theme comes later in the stack
 *
 */

@mixin direction($direction) {
  // 0rem
  &--zero {
    margin-#{$direction}: 0;
  }
  // 0.25rem
  &--xx-small {
    margin-#{$direction}: 0.25rem;
  }
  // 0.5rem
  &--x-small {
    margin-#{$direction}: 0.5rem;
  }
  // 1rem
  &--small {
    margin-#{$direction}: 1rem;
  }
  // 1.5rem
  &--medium {
    margin-#{$direction}: 1.5rem;
  }
  // 2rem
  &--large {
    margin-#{$direction}: 2rem;
  }
  // 2.5rem
  &--large#{&}--x-small {
    margin-#{$direction}: 2.5rem;
  }
  // 3rem
  &--x-large {
    margin-#{$direction}: 3rem;
  }
  // 3.5rem
  &--xx-large {
    margin-#{$direction}: 3.5rem;
  }
  // 4rem
  &--xx-large#{&}--x-small {
    margin-#{$direction}: 4rem;
  }
  // 4.5rem
  &--xx-large#{&}--small {
    margin-#{$direction}: 4.5rem;
  }
  // 5rem
  &--xx-large#{&}--medium {
    margin-#{$direction}: 5rem;
  }
  // 5.5rem
  &--xx-large#{&}--large {
    margin-#{$direction}: 5.5rem;
  }
  // 6rem
  &--xx-large#{&}--large#{&}--x-small {
    margin-#{$direction}: 6rem;
  }
  // 6.5rem
  &--xx-large#{&}--x-large {
    margin-#{$direction}: 6.5rem;
  }
  // 7rem
  &--xx-large-x2 {
    margin-#{$direction}: 7rem;
  }
  // 7.5rem
  &--xx-large-x2#{&}--x-small {
    margin-#{$direction}: 7.5rem;
  }
  // 8rem
  &--xx-large-x2#{&}--small {
    margin-#{$direction}: 8rem;
  }
  // 8.5rem
  &--xx-large-x2#{&}--medium {
    margin-#{$direction}: 8.5rem;
  }
  // 9rem
  &--xx-large-x2#{&}--large {
    margin-#{$direction}: 9rem;
  }
  // 9.5rem
  &--xx-large-x2#{&}--large#{&}--x-small {
    margin-#{$direction}: 9.5rem;
  }
  // 10rem
  &--xx-large-x2#{&}--x-large {
    margin-#{$direction}: 10rem;
  }
}

.dnb-space {
  &--no-collapse {
    display: flow-root;

    // IE fix
    @media screen and (-ms-high-contrast: none) {
      overflow: auto;
    }
  }
  &--inline {
    display: inline-block;
  }
  &__top {
    @include direction(top);
  }
  &__right {
    @include direction(right);
  }
  &__bottom {
    @include direction(bottom);
  }
  &__left {
    @include direction(left);
  }
}
span.dnb-space--no-collapse > span {
  display: block;
}

<<<<<<< HEAD
/* stylelint-disable */
.dnb-space {
  &--no-collapse {
    display: flow-root;

    // &::after {
    //   content: '\200C';
    //   display: table;
    //   clear: both;
    //   font-size: 0;
    //   line-height: 0;
    // }

    @include IS_IE {
      overflow: auto;
    }
  }
  &--inline {
    display: inline-block;
  }
=======
.dnb-core-style .dnb-space {
>>>>>>> 5d7e91dc
  &__top {
    @include direction(top);
  }
  &__right {
    @include direction(right);
  }
  &__bottom {
    @include direction(bottom);
  }
  &__left {
    @include direction(left);
  }
}<|MERGE_RESOLUTION|>--- conflicted
+++ resolved
@@ -100,8 +100,7 @@
   &--no-collapse {
     display: flow-root;
 
-    // IE fix
-    @media screen and (-ms-high-contrast: none) {
+    @include IS_IE {
       overflow: auto;
     }
   }
@@ -125,30 +124,7 @@
   display: block;
 }
 
-<<<<<<< HEAD
-/* stylelint-disable */
-.dnb-space {
-  &--no-collapse {
-    display: flow-root;
-
-    // &::after {
-    //   content: '\200C';
-    //   display: table;
-    //   clear: both;
-    //   font-size: 0;
-    //   line-height: 0;
-    // }
-
-    @include IS_IE {
-      overflow: auto;
-    }
-  }
-  &--inline {
-    display: inline-block;
-  }
-=======
 .dnb-core-style .dnb-space {
->>>>>>> 5d7e91dc
   &__top {
     @include direction(top);
   }
