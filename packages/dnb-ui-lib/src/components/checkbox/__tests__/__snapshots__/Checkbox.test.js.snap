// Jest Snapshot v1, https://goo.gl/fbAQLP

exports[`Checkbox component have to match snapshot 1`] = `
<Checkbox
  0={
    Object {
      "displayName": "Checkbox",
      "props": Object {
        "attributes": "attributes",
        "checked": "checked",
        "children": "children",
        "class": "class",
        "className": "className",
        "custom_element": Object {},
        "custom_method": [Function],
        "default_state": "default_state",
        "disabled": "disabled",
        "global_status_id": "global_status_id",
        "id": "id",
        "label": "label",
        "label_position": "'left'",
        "on_change": [Function],
        "on_state_update": [Function],
        "readOnly": "readOnly",
<<<<<<< HEAD
        "size": "'default'",
=======
        "skeleton": "skeleton",
>>>>>>> 4b409e94
        "status": "status",
        "status_animation": "status_animation",
        "status_state": "status_state",
        "suffix": "suffix",
        "title": "title",
        "value": "value",
      },
    }
  }
  1={
    Object {
      "displayName": "CheckSVG",
      "props": Object {},
    }
  }
  attributes={null}
  class={null}
  className={null}
  custom_element={null}
  custom_method={null}
  disabled={null}
  global_status_id={null}
  id="checkbox"
  label="checkbox"
  label_position="left"
  on_change={null}
  on_state_update={null}
  readOnly={false}
<<<<<<< HEAD
  size={null}
=======
  skeleton={null}
>>>>>>> 4b409e94
  status={null}
  status_animation={null}
  status_state="error"
  suffix={null}
  title={null}
  value={null}
>
  <span
    className="dnb-checkbox dnb-form-component dnb-checkbox--label-position-left"
  >
    <span
      className="dnb-checkbox__order"
    >
      <FormLabel
        class={null}
        className={null}
        direction={null}
        disabled={null}
        element="label"
        for_id="checkbox"
        id="checkbox-label"
        label_direction={null}
        render_content={null}
        skeleton={null}
        sr_only={null}
        text="checkbox"
        title={null}
        vertical={null}
      >
        <Element
          className="dnb-form-label"
          disabled={false}
          htmlFor="checkbox"
          id="checkbox-label"
          is="label"
        >
          <label
            className="dnb-form-label"
            disabled={false}
            htmlFor="checkbox"
            id="checkbox-label"
          >
            checkbox
          </label>
        </Element>
      </FormLabel>
      <span
        className="dnb-checkbox__inner"
      >
        <AlignmentHelper
          className={null}
        >
          <span
            aria-hidden={true}
            className="dnb-alignment-helper"
          />
        </AlignmentHelper>
        <span
          className="dnb-checkbox__shell"
        >
          <input
            aria-checked={false}
            checked={false}
            className="dnb-checkbox__input"
            disabled={false}
            id="checkbox"
            name="checkbox"
            onChange={[Function]}
            onKeyDown={[Function]}
            title={null}
            type="checkbox"
            value=""
          />
          <span
            aria-hidden={true}
            className="dnb-checkbox__button"
          >
            <span
              className="dnb-checkbox__focus"
            />
          </span>
          <CheckSVG>
            <svg
              aria-hidden={true}
              className="dnb-checkbox__gfx"
              fill="none"
              height="24"
              viewBox="0 0 24 24"
              width="24"
            >
              <path
                d="M1.5 15L7.5 21L22.5 3"
                stroke="currentColor"
                strokeLinecap="round"
                strokeLinejoin="round"
                strokeWidth="2"
              />
            </svg>
          </CheckSVG>
        </span>
      </span>
    </span>
  </span>
</Checkbox>
`;

exports[`Checkbox scss have to match default theme snapshot 1`] = `
"/*
* Checkbox theme
*
*/
/**
 * This file is only used to make themes independent
 * so that they can get imported individually, without the core styles
 *
 */
/*
 * Utilities
 */
.dnb-checkbox {
  /*
    * When checkbox is OFF
    * aka when the checkbox is not :checked
    */
  /*
    * When checkbox is ON
    * aka when the checkbox is :checked
    */
  /*
    * When checkboxed OFF
    * aka when the checkbox is not :checked
    */
  /*
    * When checkboxed ON
    * aka when the checkbox is :checked
    */
  /*
    * On disabled
    *
    */
  /*
    * On focus
    *
    */
  /*
    * On hover
    *
    */
  /* stylelint-disable-next-line */
  /* stylelint-disable-next-line */
  /*
    * On active
    *
    */
  /* stylelint-disable */
  /* stylelint-enable */
  /*
    * On error state
    *
    */ }
  .dnb-checkbox__gfx {
    transition: opacity 200ms ease-out, transform 200ms ease-out; }
  .dnb-checkbox__input:not(:checked) ~ .dnb-checkbox__gfx {
    opacity: 0;
    transform: scale(0.8);
    color: var(--color-sea-green); }
  .dnb-checkbox__input:checked ~ .dnb-checkbox__gfx {
    opacity: 1;
    transform: scale(1);
    color: var(--color-white); }
  .dnb-checkbox__input:not(:checked) ~ .dnb-checkbox__button {
    background-color: var(--color-white);
    border-color: var(--color-sea-green); }
  .dnb-checkbox__input:checked ~ .dnb-checkbox__button {
    background-color: var(--color-sea-green); }
  .dnb-checkbox__input[disabled] ~ .dnb-checkbox__button {
    border-color: var(--color-mint-green-50); }
  .dnb-checkbox__input[disabled]:checked ~ .dnb-checkbox__button {
    border-color: transparent;
    background-color: var(--color-sea-green-30); }
  html[data-whatinput='keyboard'] .dnb-checkbox__input:not([disabled]):focus ~ .dnb-checkbox__button {
    border: none;
    background-color: var(--color-mint-green-50); }
  html[data-whatinput='keyboard'] .dnb-checkbox__input:not([disabled]):focus ~ .dnb-checkbox__gfx {
    color: var(--color-sea-green); }
  .dnb-checkbox__input:not([disabled]):focus ~ .dnb-checkbox__button .dnb-checkbox__focus,
  .dnb-checkbox__input:not([disabled]):active ~ .dnb-checkbox__button .dnb-checkbox__focus {
    display: block; }
  .dnb-checkbox__input:not([disabled]):not(:focus):hover ~ .dnb-checkbox__button {
    background-color: var(--color-mint-green-50); }
  .dnb-checkbox__input:not([disabled]):not(:focus):checked:hover ~ .dnb-checkbox__button {
    border-color: transparent; }
  .dnb-checkbox__input:not([disabled]):not(:focus):hover ~ .dnb-checkbox__gfx {
    color: var(--color-sea-green); }
  .dnb-checkbox__input:not([disabled]):active ~ .dnb-checkbox__button {
    background-color: var(--color-mint-green-50);
    border-color: transparent; }
  .dnb-checkbox__input:not([disabled]):active ~ .dnb-checkbox__gfx {
    color: var(--color-white); }
  .dnb-checkbox__status--error .dnb-checkbox__input:not([disabled]):not(:focus):not(:active) ~ .dnb-checkbox__button {
    border: none; }
  .dnb-checkbox__status--error .dnb-checkbox__input:not([disabled]):not(:focus):not(:active) ~ .dnb-checkbox__button .dnb-checkbox__focus {
    display: block;
    --border-color: var(--color-fire-red);
    box-shadow: 0 0 0 0.125rem var(--border-color);
    /* IE11 fix */
    border-color: transparent; }
  .dnb-checkbox__status--error .dnb-checkbox__input:not([disabled]):not(:focus):hover ~ .dnb-checkbox__button {
    border-color: var(--color-fire-red);
    background-color: var(--color-fire-red-8); }
  .dnb-checkbox__status--error .dnb-checkbox__input:not([disabled]):not(:focus):not(:active):not(:hover) ~ .dnb-checkbox__button {
    border-color: var(--color-fire-red-8); }
  .dnb-checkbox__status--error .dnb-checkbox__input:not([disabled]):not(:focus):not(:active):not(:hover):checked ~ .dnb-checkbox__button {
    background-color: var(--color-fire-red); }
  .dnb-checkbox__status--error .dnb-checkbox__input:not([disabled]):not(:focus):hover ~ .dnb-checkbox__gfx {
    color: var(--color-fire-red); }
  .dnb-checkbox__status--error .dnb-checkbox__input:not([disabled]):not(:focus):not(:active):not(:hover) ~ .dnb-checkbox__gfx {
    color: var(--color-fire-red-8); }
"
`;

exports[`Checkbox scss have to match snapshot 1`] = `
"/*
* DNB Checkbox
*
*/
/**
 * This file is only used to make components independent
 * so that they can get imported individually, without the core styles
 *
 */
/*
 * Utilities
 */
/*
 * Scopes
 *
 */
/*
 * Document Reset
 *
 */
/*
* DNB FormLabel
*
*/
.dnb-form-label {
  font-family: var(--font-family-default);
  font-weight: var(--font-weight-default);
  font-size: var(--font-size-small);
  font-style: normal;
  line-height: var(--line-height-basis);
  color: var(--color-black-80, #333);
  -moz-osx-font-smoothing: grayscale;
  -webkit-font-smoothing: antialiased;
  -webkit-tap-highlight-color: rgba(0, 0, 0, 0);
  /**
  * Ensure consistency and use the same as HTML reset -> html {...}
  * between base and code package
  */
  -moz-tab-size: 4;
  tab-size: 4;
  -ms-text-size-adjust: 100%;
  -webkit-text-size-adjust: 100%;
  word-break: break-word;
  /**
  * 1. Remove repeating backgrounds in all browsers (opinionated).
  * 2. Add border box sizing in all browsers (opinionated).
  */
  /**
  * 1. Add text decoration inheritance in all browsers (opinionated).
  * 2. Add vertical alignment inheritance in all browsers (opinionated).
  */
  margin: 0;
  padding: 0; }
  .dnb-form-label *,
  .dnb-form-label ::before,
  .dnb-form-label ::after {
    background-repeat: no-repeat;
    /* 1 */
    box-sizing: border-box;
    /* 2 */ }
  .dnb-form-label ::before,
  .dnb-form-label ::after {
    text-decoration: inherit;
    /* 1 */
    vertical-align: inherit;
    /* 2 */ }

/*
 * FormLabel component
 *
 */
.dnb-form-label {
  display: inline-block;
  width: auto;
  padding: 0;
  margin-right: 1rem;
  text-align: left;
  vertical-align: baseline;
  white-space: pre-wrap;
  word-break: normal;
  font-size: var(--font-size-basis);
  color: inherit; }
  .dnb-form-label--vertical {
    display: block;
    margin-right: 0;
    margin-bottom: 0.5rem; }
  .dnb-form-label--sr-only {
    width: 1px;
    margin: 0;
    padding: 0;
    margin-left: -1px;
    overflow: hidden;
    white-space: nowrap; }
  .dnb-form-label[for]:not([disabled]) {
    user-select: none;
    -webkit-user-select: none;
    cursor: pointer; }
  .dnb-form-label[disabled] {
    cursor: not-allowed; }
  @media screen and (-ms-high-contrast: none) {
    .dnb-form-label {
      max-width: 60vw; } }

legend.dnb-form-label {
  display: inline-block; }

/*
* DNB FormStatus
*
*/
.dnb-form-status {
  font-family: var(--font-family-default);
  font-weight: var(--font-weight-default);
  font-size: var(--font-size-small);
  font-style: normal;
  line-height: var(--line-height-basis);
  color: var(--color-black-80, #333);
  -moz-osx-font-smoothing: grayscale;
  -webkit-font-smoothing: antialiased;
  -webkit-tap-highlight-color: rgba(0, 0, 0, 0);
  /**
  * Ensure consistency and use the same as HTML reset -> html {...}
  * between base and code package
  */
  -moz-tab-size: 4;
  tab-size: 4;
  -ms-text-size-adjust: 100%;
  -webkit-text-size-adjust: 100%;
  word-break: break-word;
  /**
  * 1. Remove repeating backgrounds in all browsers (opinionated).
  * 2. Add border box sizing in all browsers (opinionated).
  */
  /**
  * 1. Add text decoration inheritance in all browsers (opinionated).
  * 2. Add vertical alignment inheritance in all browsers (opinionated).
  */
  margin: 0;
  padding: 0; }
  .dnb-form-status *,
  .dnb-form-status ::before,
  .dnb-form-status ::after {
    background-repeat: no-repeat;
    /* 1 */
    box-sizing: border-box;
    /* 2 */ }
  .dnb-form-status ::before,
  .dnb-form-status ::after {
    text-decoration: inherit;
    /* 1 */
    vertical-align: inherit;
    /* 2 */ }

/*
 * FormStatus component
 *
 */
.dnb-form-status {
  display: flex; }
  .dnb-form-status__shell {
    display: flex;
    justify-content: flex-start;
    align-items: flex-start;
    border-radius: var(--input-border-radius); }
  .dnb-form-status--text {
    padding: calc(0.5rem / 2) 1rem;
    cursor: text;
    color: inherit;
    line-height: var(--line-height-basis);
    white-space: normal; }
    .dnb-form-status--text .dnb-anchor {
      font-size: inherit; }
  .dnb-icon + .dnb-form-status--text {
    padding-left: 0.5rem; }
  .dnb-form-status__shell > .dnb-icon {
    display: flex;
    justify-content: center;
    align-items: center;
    width: 1.5em;
    height: 1.5em;
    margin-top: 0.25em;
    margin-left: 0.5em;
    color: inherit;
    font-size: var(--font-size-small); }
  .dnb-form-status[hidden] {
    display: none; }
  .dnb-form-status--fade-in {
    overflow: hidden;
    max-height: 0;
    animation: form-status-fade-in 2s ease-out 400ms forwards; }

@keyframes form-status-fade-in {
  from {
    max-height: 0; }
  to {
    max-height: calc(var(--input-height) * 8); } }
  @media screen and (-ms-high-contrast: none) {
    .dnb-form-status__shell > .dnb-icon {
      border-width: 1px; } }

.dnb-checkbox {
  font-family: var(--font-family-default);
  font-weight: var(--font-weight-default);
  font-size: var(--font-size-small);
  font-style: normal;
  line-height: var(--line-height-basis);
  color: var(--color-black-80, #333);
  -moz-osx-font-smoothing: grayscale;
  -webkit-font-smoothing: antialiased;
  -webkit-tap-highlight-color: rgba(0, 0, 0, 0);
  /**
  * Ensure consistency and use the same as HTML reset -> html {...}
  * between base and code package
  */
  -moz-tab-size: 4;
  tab-size: 4;
  -ms-text-size-adjust: 100%;
  -webkit-text-size-adjust: 100%;
  word-break: break-word;
  /**
  * 1. Remove repeating backgrounds in all browsers (opinionated).
  * 2. Add border box sizing in all browsers (opinionated).
  */
  /**
  * 1. Add text decoration inheritance in all browsers (opinionated).
  * 2. Add vertical alignment inheritance in all browsers (opinionated).
  */
  margin: 0;
  padding: 0; }
  .dnb-checkbox *,
  .dnb-checkbox ::before,
  .dnb-checkbox ::after {
    background-repeat: no-repeat;
    /* 1 */
    box-sizing: border-box;
    /* 2 */ }
  .dnb-checkbox ::before,
  .dnb-checkbox ::after {
    text-decoration: inherit;
    /* 1 */
    vertical-align: inherit;
    /* 2 */ }

/*
* Checkbox component
*
*/
:root {
  --checkbox-width--medium: 1.5rem;
  --checkbox-height--medium: 1.5rem;
  --checkbox-width--large: 2rem;
  --checkbox-height--large: 2rem;
  --checkbox-border-width: 0.125rem; }

.dnb-checkbox {
  display: inline-flex;
  flex-direction: column;
  font-size: var(--font-size-small);
  line-height: var(--line-height-basis); }
  .dnb-checkbox__inner {
    display: inline-flex;
    flex-direction: column;
    align-self: center; }
  .dnb-checkbox__shell {
    user-select: none;
    -webkit-user-select: none;
    position: relative;
    display: flex;
    align-items: center;
    justify-content: center;
    width: var(--checkbox-width--medium);
    height: var(--checkbox-height--medium); }
  .dnb-checkbox--large .dnb-checkbox__shell {
    width: var(--checkbox-width--large);
    height: var(--checkbox-height--large); }
  .dnb-checkbox__button {
    display: inline-block;
    border: var(--checkbox-border-width) solid transparent; }
  .dnb-checkbox__focus {
    display: none;
    outline: none; }
    html[data-whatinput='keyboard'] .dnb-checkbox__focus {
      --border-color: var(--color-emerald-green);
      box-shadow: 0 0 0 0.125rem var(--border-color);
      /* IE11 fix */
      border-color: transparent; }
  .dnb-checkbox__focus, .dnb-checkbox__button {
    position: relative;
    z-index: 4;
    width: calc(var(--checkbox-width--medium) - 0.25rem);
    height: calc(var(--checkbox-height--medium) - 0.25rem);
    border-radius: 0.25rem; }
    .dnb-checkbox--large .dnb-checkbox__focus, .dnb-checkbox--large .dnb-checkbox__button {
      width: var(--checkbox-width--large);
      height: var(--checkbox-height--large);
      border-radius: 0.25rem; }
  .dnb-checkbox__gfx {
    position: absolute;
    z-index: 5;
    top: auto;
    left: auto;
    width: calc(var(--checkbox-width--medium) - 0.5rem);
    height: calc(var(--checkbox-height--medium) - 0.5rem);
    shape-rendering: geometricPrecision; }
  .dnb-checkbox--large {
    line-height: var(--checkbox-height--large); }
  .dnb-checkbox--large .dnb-checkbox__gfx {
    width: calc(var(--checkbox-width--large) - 0.5rem);
    height: calc(var(--checkbox-height--large) - 0.5rem); }
  .dnb-checkbox__input {
    opacity: 0;
    position: absolute;
    top: auto;
    left: auto;
    z-index: 6;
    width: var(--checkbox-width--medium);
    height: var(--checkbox-height--medium);
    margin: 0;
    padding: 0;
    border: 0; }
  .dnb-checkbox--large .dnb-checkbox__input {
    width: var(--checkbox-width--large);
    height: var(--checkbox-height--large); }
  .dnb-checkbox__input:not([disabled]) {
    cursor: pointer; }
  .dnb-checkbox .dnb-form-label {
    margin-bottom: 0; }
  .dnb-checkbox__order {
    display: inline-flex;
    align-items: baseline; }
  .dnb-checkbox__suffix {
    order: 4;
    padding-left: 0.5rem;
    line-height: var(--line-height-basis); }
  .dnb-checkbox--label-position-left .dnb-checkbox__order .dnb-checkbox__inner {
    order: 2; }
  .dnb-checkbox--label-position-left .dnb-checkbox__order .dnb-form-label {
    order: 1;
    margin-right: 0.5rem;
    margin-left: 0; }
  .dnb-checkbox--label-position-left .dnb-checkbox__order .dnb-form-status {
    order: 3;
    margin-top: 0.5rem; }
  .dnb-checkbox--label-position-right .dnb-checkbox__order .dnb-checkbox__inner {
    order: 1; }
  .dnb-checkbox--label-position-right .dnb-checkbox__order .dnb-form-label {
    order: 2;
    margin-right: 0;
    margin-left: 0.5rem; }
  .dnb-checkbox--label-position-right .dnb-checkbox__order + .dnb-form-status {
    order: 3;
    vertical-align: top;
    margin-top: 0.5rem; }
  @media screen and (-ms-high-contrast: none) {
    .dnb-checkbox {
      vertical-align: text-bottom; }
      .dnb-checkbox__order {
        align-items: flex-start; }
      .dnb-checkbox__gfx, .dnb-checkbox__input {
        top: 0;
        right: 0;
        bottom: 0;
        left: 0;
        margin: auto; }
      .dnb-checkbox__shell {
        transform: translateY(0); } }
"
`;<|MERGE_RESOLUTION|>--- conflicted
+++ resolved
@@ -22,11 +22,8 @@
         "on_change": [Function],
         "on_state_update": [Function],
         "readOnly": "readOnly",
-<<<<<<< HEAD
         "size": "'default'",
-=======
         "skeleton": "skeleton",
->>>>>>> 4b409e94
         "status": "status",
         "status_animation": "status_animation",
         "status_state": "status_state",
@@ -55,11 +52,8 @@
   on_change={null}
   on_state_update={null}
   readOnly={false}
-<<<<<<< HEAD
   size={null}
-=======
   skeleton={null}
->>>>>>> 4b409e94
   status={null}
   status_animation={null}
   status_state="error"
