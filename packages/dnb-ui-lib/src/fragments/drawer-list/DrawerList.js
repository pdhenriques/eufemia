--- conflicted
+++ resolved
@@ -336,15 +336,10 @@
           `dnb-drawer-list--triangle-position-${triangle_position}`,
         align_drawer && `dnb-drawer-list--${align_drawer}`,
         size && `dnb-drawer-list--${size}`,
-<<<<<<< HEAD
-        isTrue(independent_width) && 'dnb-drawer-list--independent-width',
-=======
-        // isTrue(fixed_position) && 'dnb-drawer-list--fixed',
         isTrue(action_menu) && `dnb-drawer-list--action-menu`,
         isTrue(is_popup) && 'dnb-drawer-list--is-popup',
         isTrue(independent_width) ||
           (isTrue(action_menu) && 'dnb-drawer-list--independent-width'),
->>>>>>> 5d7e91dc
         isTrue(scrollable) && 'dnb-drawer-list--scroll',
         isTrue(no_scroll_animation) &&
           'dnb-drawer-list--no-scroll-animation',
