export default {
  'nb-NO': {
    DatePicker: {
      day: 'dag',
      month: 'måned',
      year: 'år',
      start: 'fra',
      end: 'til',
      selected_date: 'Valgt dato: %s',
      selected_month: 'Valgt måned %s',
      selected_year: 'Valgt år %s',
      next_month: 'Neste måned %s',
      prev_month: 'Forrige måned %s',
      next_year: 'Neste år %s',
      prev_year: 'Forrige år %s',
      open_picker_text: 'åpne datovelger',
      mask_order: 'dd/mm/yyyy',
      mask_placeholder: 'dd/mm/åååå', // have to be same setup as "mask" - but can be like: dd/mm/åååå
      date_format: 'yyyy-MM-dd', // in v1 of date-fns we where more flexible in terms of the format
      return_format: 'yyyy-MM-dd', // used in date-fns v1: YYYY-MM-DD
      submit_button_text: 'Ok',
      cancel_button_text: 'Avbryt',
      reset_button_text: 'Tilbakestill'
    },
    GlobalStatus: {
      default_title: 'En feil har skjedd',
      close_text: 'Lukk',
      status_anchor_text: 'Gå til'
    },
    GlobalError: {
      404: {
        title: 'Oisann! Vi finner ikke siden du leter etter …',
        text:
          'Sikker på at du har skrevet riktig adresse? Eller har vi rotet med lenkene? Prøv på nytt, eller [gå tilbake der du kom fra](/back).',
        alt: 'Dame søker i tom eske'
      },
      500: {
        title: 'Oops, her ble det en teknisk feil!',
        text:
          'Tjenesten fungerer ikke slik den skal for øyeblikket, men prøv igjen senere.',
        alt: 'Mann leter etter spor'
      }
    },
    ProgressIndicator: {
      indicator_label: 'Vennligst vent ...'
    },
    Dropdown: {
      title: 'Valgmeny'
    },
<<<<<<< HEAD
    ProgressIndicator: {
      indicator_label: 'Vennligst vent ...'
=======
    Autocomplete: {
      title: 'Skriv og velg',
      submit_button_title: 'Vis alternativer',
      no_options: 'Ingen alternativer',
      indicator_label: 'Henter data ...'
>>>>>>> 5a4904c4
    },
    Modal: {
      close_title: 'Lukk',
      more_info: 'Mer informasjon'
    },
    Input: {
      submit_button_title: 'Send knapp'
    },
    Logo: {
      alt: 'DNB Logo'
    }
  }
}<|MERGE_RESOLUTION|>--- conflicted
+++ resolved
@@ -47,16 +47,11 @@
     Dropdown: {
       title: 'Valgmeny'
     },
-<<<<<<< HEAD
-    ProgressIndicator: {
-      indicator_label: 'Vennligst vent ...'
-=======
     Autocomplete: {
       title: 'Skriv og velg',
       submit_button_title: 'Vis alternativer',
       no_options: 'Ingen alternativer',
       indicator_label: 'Henter data ...'
->>>>>>> 5a4904c4
     },
     Modal: {
       close_title: 'Lukk',
