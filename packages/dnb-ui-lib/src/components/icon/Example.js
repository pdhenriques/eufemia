--- conflicted
+++ resolved
@@ -23,16 +23,12 @@
     )
   }
   render() {
-<<<<<<< HEAD
-    return <Icon icon={Bell} size="64" />
-=======
     return (
       <Fragment>
         <Icon icon={Bell} />
         <Icon icon={BellMedium} />
       </Fragment>
     )
->>>>>>> 3cc9b122
   }
 }
 
@@ -40,9 +36,6 @@
 export default () => (
   <div className="example-box">
     <Example />
-<<<<<<< HEAD
-=======
     <p className="example-caption">Example Icons</p>
->>>>>>> 3cc9b122
   </div>
 )