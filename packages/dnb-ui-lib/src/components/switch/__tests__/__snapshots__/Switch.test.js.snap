--- conflicted
+++ resolved
@@ -19,11 +19,8 @@
   on_change_end={[Function]}
   on_state_update={[Function]}
   readOnly={false}
-<<<<<<< HEAD
   size="default"
-=======
   skeleton="skeleton"
->>>>>>> 4b409e94
   status={null}
   status_animation="status_animation"
   status_state="status_state"
@@ -145,11 +142,8 @@
                 on_change_end={[Function]}
                 on_state_update={[Function]}
                 readOnly={false}
-<<<<<<< HEAD
                 size="default"
-=======
                 skeleton="skeleton"
->>>>>>> 4b409e94
                 status={null}
                 status_animation="status_animation"
                 status_state="status_state"
