--- conflicted
+++ resolved
@@ -2,30 +2,17 @@
 
 import React from 'react'
 
-<<<<<<< HEAD
 function chevron_down_medium(props) {
   return (
     <svg width={24} height={24} viewBox="0 0 24 24" fill="none" {...props}>
       <path
         fillRule="evenodd"
         clipRule="evenodd"
-        d="M5.78 8.22a.75.75 0 00-1.06 1.06l6.75 6.75a.75.75 0 001.061 0l6.75-6.75a.75.75 0 00-1.061-1.06L12 14.44 5.78 8.22z"
-        fill="#000"
+        d="M5.78033 8.21967C5.48744 7.92678 5.01256 7.92678 4.71967 8.21967C4.42678 8.51256 4.42678 8.98744 4.71967 9.28033L11.4697 16.0303C11.7626 16.3232 12.2374 16.3232 12.5303 16.0303C12.5306 16.0301 12.5308 16.0299 12.531 16.0296L19.2803 9.28033C19.5732 8.98744 19.5732 8.51256 19.2803 8.21967C18.9874 7.92678 18.5126 7.92678 18.2197 8.21967L12 14.4393L5.78033 8.21967Z"
+        fill="black"
       />
     </svg>
   )
 }
-=======
-const chevron_down_medium = props => (
-  <svg width={24} height={24} viewBox="0 0 24 24" fill="none" {...props}>
-    <path
-      fillRule="evenodd"
-      clipRule="evenodd"
-      d="M5.78 8.22a.75.75 0 00-1.06 1.06l6.75 6.75a.75.75 0 001.061 0l6.75-6.75a.75.75 0 00-1.061-1.06L12 14.44 5.78 8.22z"
-      fill="#000"
-    />
-  </svg>
-)
->>>>>>> ced66de2
 
 export default chevron_down_medium