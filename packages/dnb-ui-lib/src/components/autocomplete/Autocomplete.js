/**
 * Web Autocomplete Component
 *
 */

import React from 'react'
import PropTypes from 'prop-types'
import classnames from 'classnames'
import keycode from 'keycode'
import {
  warn,
  isTrue,
  isTouchDevice,
  makeUniqueId,
  extendPropsWithContext,
  registerElement,
  validateDOMAttributes,
  dispatchCustomElementEvent,
  convertJsxToString
} from '../../shared/component-helper'
import {
  IS_MAC,
  IS_WIN,
  IS_IE11,
  IS_EDGE,
  debounce
} from '../../shared/helpers'
import AlignmentHelper from '../../shared/AlignmentHelper'
import { createSpacingClasses } from '../space/SpacingHelper'

import Suffix from '../../shared/helpers/Suffix'
import FormLabel from '../form-label/FormLabel'
import FormStatus from '../form-status/FormStatus'
import IconPrimary from '../icon-primary/IconPrimary'
import Input, { SubmitButton } from '../input/Input'
import ProgressIndicator from '../progress-indicator/ProgressIndicator'
import DrawerList from '../../fragments/drawer-list/DrawerList'
import DrawerListContext from '../../fragments/drawer-list/DrawerListContext'
import DrawerListProvider from '../../fragments/drawer-list/DrawerListProvider'
import {
  parseContentTitle,
  getCurrentData
} from '../../fragments/drawer-list/DrawerListHelpers'

export default class Autocomplete extends React.PureComponent {
  static tagName = 'dnb-autocomplete'

  static propTypes = {
    id: PropTypes.string,
    mode: PropTypes.oneOf(['sync', 'async']),
    title: PropTypes.oneOfType([PropTypes.string, PropTypes.node]),
    placeholder: PropTypes.oneOfType([PropTypes.string, PropTypes.node]),
    no_options: PropTypes.oneOfType([PropTypes.string, PropTypes.node]),
    show_all: PropTypes.oneOfType([PropTypes.string, PropTypes.node]),
    aria_live_options: PropTypes.oneOfType([
      PropTypes.string,
      PropTypes.node
    ]),
    indicator_label: PropTypes.oneOfType([
      PropTypes.string,
      PropTypes.node
    ]),
    submit_button_title: PropTypes.string,
    icon: PropTypes.oneOfType([
      PropTypes.string,
      PropTypes.node,
      PropTypes.func
    ]),
    icon_size: PropTypes.string,
    icon_position: PropTypes.oneOf(['left', 'right']),
    triangle_position: PropTypes.oneOf(['left', 'right']),
    input_icon: PropTypes.oneOfType([
      PropTypes.string,
      PropTypes.node,
      PropTypes.func
    ]),
    label: PropTypes.oneOfType([
      PropTypes.string,
      PropTypes.func,
      PropTypes.node
    ]),
    label_direction: PropTypes.oneOf(['horizontal', 'vertical']),
    label_sr_only: PropTypes.oneOfType([PropTypes.string, PropTypes.bool]),
    keep_value: PropTypes.oneOfType([PropTypes.string, PropTypes.bool]),
    status: PropTypes.oneOfType([
      PropTypes.string,
      PropTypes.func,
      PropTypes.node
    ]),
    status_state: PropTypes.string,
    status_animation: PropTypes.string,
    global_status_id: PropTypes.string,
    suffix: PropTypes.oneOfType([
      PropTypes.string,
      PropTypes.func,
      PropTypes.node
    ]),
    disable_filter: PropTypes.oneOfType([
      PropTypes.string,
      PropTypes.bool
    ]),
    disable_reorder: PropTypes.oneOfType([
      PropTypes.string,
      PropTypes.bool
    ]),
    scrollable: PropTypes.oneOfType([PropTypes.string, PropTypes.bool]),
    focusable: PropTypes.oneOfType([PropTypes.string, PropTypes.bool]),
    disable_highlighting: PropTypes.oneOfType([
      PropTypes.string,
      PropTypes.bool
    ]),
    direction: PropTypes.oneOf(['auto', 'top', 'bottom']),
    max_height: PropTypes.number,
    skip_portal: PropTypes.oneOfType([PropTypes.string, PropTypes.bool]),
    no_animation: PropTypes.oneOfType([PropTypes.string, PropTypes.bool]),
    no_scroll_animation: PropTypes.oneOfType([
      PropTypes.string,
      PropTypes.bool
    ]),
    show_submit_button: PropTypes.oneOfType([
      PropTypes.string,
      PropTypes.bool
    ]),
    prevent_selection: PropTypes.oneOfType([
      PropTypes.string,
      PropTypes.bool
    ]),
    size: PropTypes.oneOf(['default', 'small', 'medium', 'large']),
    align_autocomplete: PropTypes.oneOf(['left', 'right']),
    options_render: PropTypes.oneOfType([
      PropTypes.object,
      PropTypes.func,
      PropTypes.node
    ]),
    input_component: PropTypes.oneOfType([PropTypes.func, PropTypes.node]),
    data: PropTypes.oneOfType([
      PropTypes.oneOfType([
<<<<<<< HEAD
        PropTypes.string,
        PropTypes.func,
        PropTypes.node,
        PropTypes.object
      ]),
      PropTypes.arrayOf(
        PropTypes.oneOfType([
          PropTypes.oneOfType([PropTypes.string, PropTypes.node]),
          PropTypes.shape({
            selected_value: PropTypes.oneOfType([
              PropTypes.string,
              PropTypes.node
            ]),
            content: PropTypes.oneOfType([
              PropTypes.string,
              PropTypes.node,
              PropTypes.arrayOf(PropTypes.string)
            ])
          })
        ])
      )
    ]),
    search_in_word_index: PropTypes.oneOfType([
      PropTypes.string,
      PropTypes.number
    ]),
    default_value: PropTypes.oneOfType([
      PropTypes.string,
      PropTypes.number
    ]),
    value: PropTypes.oneOfType([PropTypes.string, PropTypes.number]),
    input_value: PropTypes.string,
    open_on_focus: PropTypes.oneOfType([PropTypes.string, PropTypes.bool]),
    prevent_close: PropTypes.oneOfType([PropTypes.string, PropTypes.bool]),
    keep_open: PropTypes.oneOfType([PropTypes.string, PropTypes.bool]),
    opened: PropTypes.oneOfType([PropTypes.string, PropTypes.bool]),
    disabled: PropTypes.oneOfType([PropTypes.string, PropTypes.bool]),
    skeleton: PropTypes.oneOfType([PropTypes.string, PropTypes.bool]),
    drawer_class: PropTypes.string,
    class: PropTypes.string,

    className: PropTypes.string,
    children: PropTypes.oneOfType([
      PropTypes.string,
      PropTypes.func,
      PropTypes.node,
      PropTypes.object,
      PropTypes.array
    ]),

    custom_element: PropTypes.object,
    custom_method: PropTypes.func,
=======
        PropTypes.oneOfType([PropTypes.string, PropTypes.node]),
        PropTypes.shape({
          selected_value: PropTypes.oneOfType([
            PropTypes.string,
            PropTypes.node
          ]),
          content: PropTypes.oneOfType([
            PropTypes.string,
            PropTypes.node,
            PropTypes.arrayOf(PropTypes.string)
          ])
        })
      ])
    )
  ]),
  search_in_word_index: PropTypes.oneOfType([
    PropTypes.string,
    PropTypes.number
  ]),
  default_value: PropTypes.oneOfType([PropTypes.string, PropTypes.number]),
  value: PropTypes.oneOfType([PropTypes.string, PropTypes.number]),
  input_value: PropTypes.string,
  open_on_focus: PropTypes.oneOfType([PropTypes.string, PropTypes.bool]),
  prevent_close: PropTypes.oneOfType([PropTypes.string, PropTypes.bool]),
  keep_open: PropTypes.oneOfType([PropTypes.string, PropTypes.bool]),
  opened: PropTypes.oneOfType([PropTypes.string, PropTypes.bool]),
  disabled: PropTypes.oneOfType([PropTypes.string, PropTypes.bool]),
  drawer_class: PropTypes.string,
  input_ref: PropTypes.object,
  class: PropTypes.string,

  // React
  className: PropTypes.string,
  children: PropTypes.oneOfType([
    PropTypes.string,
    PropTypes.func,
    PropTypes.node,
    PropTypes.object,
    PropTypes.array
  ]),

  // Web Component props
  custom_element: PropTypes.object,
  custom_method: PropTypes.func,

  on_show: PropTypes.func,
  on_hide: PropTypes.func,
  on_change: PropTypes.func,
  on_select: PropTypes.func,
  on_state_update: PropTypes.func
}

const defaultProps = {
  id: null,
  mode: 'sync',
  title: 'Option Menu',
  placeholder: null,
  no_options: null,
  show_all: null,
  aria_live_options: null,
  indicator_label: null,
  submit_button_title: null,
  icon: 'chevron_down',
  icon_size: null,
  icon_position: 'left',
  triangle_position: null,
  input_icon: 'search',
  label: null,
  label_direction: null,
  label_sr_only: null,
  keep_value: null,
  status: null,
  status_state: 'error',
  status_animation: null,
  global_status_id: null,
  suffix: null,
  disable_filter: false,
  disable_reorder: false,
  scrollable: true,
  focusable: false,
  disable_highlighting: false,
  max_height: null,
  direction: 'auto',
  skip_portal: null,
  no_animation: false,
  no_scroll_animation: false,
  show_submit_button: false,
  prevent_selection: false,
  size: 'default',
  align_autocomplete: null,
  data: null,
  search_in_word_index: 3,
  default_value: null,
  value: 'initval',
  input_value: 'initval',
  open_on_focus: false,
  prevent_close: false,
  keep_open: false,
  opened: null,
  disabled: null,
  drawer_class: null,
  input_ref: null,
  class: null,

  // React props
  className: null,
  children: null,

  // Web Component props
  custom_element: null,
  custom_method: null,
  ...renderProps
}
>>>>>>> 08a2344b

    on_show: PropTypes.func,
    on_hide: PropTypes.func,
    on_change: PropTypes.func,
    on_select: PropTypes.func,
    on_state_update: PropTypes.func
  }

  static defaultProps = {
    id: null,
    mode: 'sync',
    title: 'Option Menu',
    placeholder: null,
    no_options: null,
    show_all: null,
    aria_live_options: null,
    indicator_label: null,
    submit_button_title: null,
    icon: 'chevron_down',
    icon_size: null,
    icon_position: 'left',
    triangle_position: null,
    input_icon: 'search',
    label: null,
    label_direction: null,
    label_sr_only: null,
    keep_value: null,
    status: null,
    status_state: 'error',
    status_animation: null,
    global_status_id: null,
    suffix: null,
    disable_filter: false,
    disable_reorder: false,
    scrollable: true,
    focusable: false,
    disable_highlighting: false,
    max_height: null,
    direction: 'auto',
    skip_portal: null,
    no_animation: false,
    no_scroll_animation: false,
    show_submit_button: false,
    prevent_selection: false,
    size: 'default',
    align_autocomplete: null,
    data: null,
    search_in_word_index: 3,
    default_value: null,
    value: 'initval',
    input_value: 'initval',
    open_on_focus: false,
    prevent_close: false,
    keep_open: false,
    opened: null,
    disabled: null,
    skeleton: null,
    drawer_class: null,
    class: null,

    className: null,
    children: null,

    custom_element: null,
    custom_method: null,

    on_show: null,
    on_hide: null,
    on_change: null,
    on_select: null,
    on_state_update: null,
    input_component: null
  }

  static enableWebComponent() {
    registerElement(
      Autocomplete.tagName,
      Autocomplete,
      Autocomplete.defaultProps
    )
  }

  render() {
    return (
      <DrawerListProvider
        {...this.props}
        data={this.props.data || this.props.children}
        opened={null}
        tagName="dnb-autocomplete"
        ignore_events={false}
        prevent_focus
        skip_keysearch
      >
        <AutocompleteInstance {...this.props} />
      </DrawerListProvider>
    )
  }
}

class AutocompleteInstance extends React.PureComponent {
  static propTypes = Autocomplete.propTypes
  static defaultProps = Autocomplete.defaultProps
  static contextType = DrawerListContext

  static parseDataItem(dataItem) {
    const toParse = parseContentTitle(dataItem, {
      separator: ' '
    })
    if (typeof toParse !== 'string' && Array.isArray(toParse)) {
      return AutocompleteInstance.parseDataItem(toParse)
    }
    return toParse
  }

  static createSearchIndex(data) {
    return data.map((dataItem) => {
      const searchChunk = AutocompleteInstance.parseDataItem(dataItem)
      return { dataItem, searchChunk }
    })
  }

  static getCurrentDataTitle(selected_item, data) {
    const currentData = getCurrentData(selected_item, data)
    return parseContentTitle(currentData, {
      separator: ' ',
      preferSelectedValue: true
    })
  }

  static getDerivedStateFromProps(props, state) {
    if (state._listenForPropChanges) {
      state.skipHighlight = isTrue(props.disable_highlighting)

      if (
        props.input_value !== 'initval' &&
        typeof state.inputValue === 'undefined' &&
        props.input_value &&
        props.input_value.length > 0
      ) {
        state.inputValue = props.input_value
      }

      if (props.data !== state.init_data) {
        state.updateData(props.data)
        state.init_data = props.data
      }
    }

    state._listenForPropChanges = true

    return state
  }

  constructor(props, context) {
    super(props)

    this._id = props.id || makeUniqueId()

    this.attributes = {}
    this.state = this.state || {}
    this.state._listenForPropChanges = true
    this.state.mode = props.mode
    this.state.init_data = props.data // only to compare agains new data
    this.state.updateData = this.updateData // only so we can call setData

    if (context.drawerList && context.drawerList.current_title) {
      this.state.inputValue = context.drawerList.current_title
    }

    this._ref = React.createRef()
    this._refShell = React.createRef()
    this._refInput = React.createRef()

    this.isTouchDevice = isTouchDevice()

    this.skipFilter = isTrue(props.disable_filter)
    this.skipReorder = isTrue(props.disable_reorder)
    this.inWordIndex = (parseFloat(props.search_in_word_index) || 3) - 2
  }

  componentDidMount() {
    if (isTrue(this.props.opened)) {
      this.runFilterToHighlight({ fillDataIfEmpty: true })
      this.setVisible()
    }
  }

  componentWillUnmount() {
    this.setHidden()
    clearTimeout(this._hideTimeout)
    clearTimeout(this._selectTimeout)
    clearTimeout(this._ariaLiveUpdateTiemout)
    clearTimeout(this._focusTimeout)
    clearTimeout(this._toggleVisibleTimeout)
  }

  setVisible = () => {
    this.context.drawerList
      .setWrapperElement(this._refShell.current)
      .setVisible()
  }

  setHidden = () => {
    this.context.drawerList.setHidden()
  }

  toggleVisible = ({ hasFilter = false } = {}) => {
    if (
      !hasFilter &&
      !isTrue(this.props.prevent_close) &&
      !this.context.drawerList.hidden &&
      this.context.drawerList.opened
    ) {
      this.setHidden()
    } else {
      this.setVisibleByContext()
    }
  }

  setVisibleByContext = (options = {}) => {
    const skipFilter = this.state.showAllNextTime
    if (skipFilter) {
      this.setState({
        showAllNextTime: false,
        _listenForPropChanges: false
      })
    }

    this.runFilterToHighlight({
      fillDataIfEmpty: true,
      skipFilter,
      ...options
    })

    this.setVisible()
  }

  scrollToActiveItem = () => {
    this.context.drawerList.scrollToItem(
      this.context.drawerList.active_item,
      {
        scrollTo: false
      }
    )
  }

  scrollToSelectedItem = () => {
    this.context.drawerList.scrollToAndSetActiveItem(
      this.context.drawerList.selected_item,
      {
        scrollTo: false
      }
    )
  }

  onInputChangeHandler = ({ value, event }, options = {}) => {
    this.setState({
      typedInputValue: value,
      inputValue: value,
      _listenForPropChanges: false
    })

    dispatchCustomElementEvent(this, 'on_type', {
      value,
      event,
      ...this.getEventObjects('on_type')
    })

    value = String(value).trim()
    if (value !== this.state.inputValue) {
      this.runFilterWithSideEffects(value, options)
    }
  }

  runFilterWithSideEffects = (value, options = {}) => {
    // run the filter also on invalid values, so we reset the highlight
    const data = this.runFilter(value, options)
    const count = this.countData(data)

    if (value && value.length > 0) {
      // show the "no_options" message
      if (count === 0) {
        if (this.state.mode !== 'async') {
          this.showNoOptionsItem()
        }
      } else if (count > 0) {
        this.context.drawerList.setData(this.wrapWithShowAll(data))
        this.context.drawerList.setState(
          {
            cache_hash: value + count
          }
          // () =>
          //   options &&
          //   typeof options.afterSetState === 'function' &&
          //   options.afterSetState(data)
        )

        if (count === 1) {
          this.context.drawerList.setState({
            active_item: data[0].__id
          })
        }
      }
    } else {
      // this will not remove selected_item
      this.totalReset()
      this.showAllItems()
    }

    this.setVisible()
    this.setAriaLiveUpdate()

    return data
  }

  runFilterToHighlight = (
    { fillDataIfEmpty = false, ...options } = {},
    value = this.state.inputValue
  ) => {
    // do not filter or highlight if the current selected item is the same as the input value
    const possibleTitle = AutocompleteInstance.getCurrentDataTitle(
      this.context.drawerList.selected_item,
      this.context.drawerList.original_data
    )

    if (value === possibleTitle) {
      return // stop here
    }

    value = String(value || '').trim()

    this.setState({
      skipHighlight: false,
      _listenForPropChanges: false
    })

    let data = this.runFilter(value, options) // do not skip the filter here

    // this is a backup, in case everything is empty, we fill the data
    if (fillDataIfEmpty && data.length === 0 && value === '') {
      data = this.context.drawerList.original_data
    }

    this.context.drawerList.setData(this.wrapWithShowAll(data))
    this.context.drawerList.setState({
      cache_hash: value + this.countData(data)
    })

    this.setAriaLiveUpdate()

    return data
  }

  wrapWithShowAll = (data) => {
    if (!this.hasFilterActive(data)) {
      return data
    }

    const lastItem = data.slice(-1)[0]
    if (lastItem && !lastItem.show_all) {
      const { show_all } = this._props

      // NB: here we could use unshift, but this has to be implemented different places as well
      data.push({
        __id: lastItem.__id + 1,
        class_name: 'dnb-autocomplete__show-all',
        show_all: true,
        active_item: false,
        selected_item: false,
        content: (
          <>
            <IconPrimary icon="arrow_down" />
            {show_all}
          </>
        )
      })
    }

    return data
  }

  setInputValue = (inputValue) => {
    this.setState({
      inputValue,
      _listenForPropChanges: false
    })
  }

  emptyData = () => {
    this._rC = {}

    this.setState({
      inputValue: '',
      typedInputValue: null,
      _listenForPropChanges: false
    })

    this.context.drawerList.setData(
      () => [],
      () => {
        this.setSearchIndex({ overwriteSearchIndex: true })
        this.resetSelections()
        this.totalReset()
      },
      {
        overwriteOriginalData: true
      }
    )
  }

  showNoOptionsItem = () => {
    this.resetSelections()
    this.ignoreEvents()
    this.context.drawerList.setData([
      {
        class_name: 'dnb-autocomplete__no-options',
        content: this._props.no_options,
        ignore_events: true,
        __id: 'no_options'
      }
    ])
    this.context.drawerList.setState({
      cache_hash: 'no_options'
    })
    this.setVisible()
  }

  showIndicatorItem = () => {
    this.resetSelections()
    this.ignoreEvents()
    this.context.drawerList.setData([
      {
        class_name: 'dnb-autocomplete__indicator',
        content: <ProgressIndicator label={this._props.indicator_label} />,
        ignore_events: true,
        __id: 'indicator'
      }
    ])
    this.context.drawerList.setState({
      cache_hash: 'indicator'
    })
    this.setVisible()
  }

  showIndicator = () => {
    if (!this.state.visibleIndicator) {
      this.setState({
        visibleIndicator: true,
        _listenForPropChanges: false
      })
    }
  }

  hideIndicator = () => {
    this.setState({
      visibleIndicator: false,
      _listenForPropChanges: false
    })
  }

  setMode = (mode) => {
    this.setState({
      mode,
      _listenForPropChanges: false
    })
  }

  updateData = (rawData) => {
    // invalidate the local cache now,
    // because we get else the same after we show the new result
    this.context.drawerList.setState({
      cache_hash: 'updateData'
    })

    this.context.drawerList.setData(
      () => rawData, // set data as a function, so it gets re-evaluated with normalizeData
      (newData) => {
        this.setSearchIndex(
          { overwriteSearchIndex: true, data: newData },
          () => {
            const { typedInputValue } = this.state

            if (typedInputValue && typedInputValue.length > 0) {
              // run with side effects, to get preselection of active_item
              const filteredData = this.runFilterWithSideEffects(
                typedInputValue
              )
              if (this.countData(filteredData) === 0) {
                this.showNoOptionsItem()
              }
            } else {
              this.resetSelections()
              if (this.context.drawerList.opened) {
                this.showAllItems()
              }
            }
          }
        )
      },
      {
        overwriteOriginalData: true
      }
    )

    return this
  }

  onInputKeyDownHandler = ({ event: e }) => {
    const key = keycode(e)
    switch (key) {
      case 'page up':
      case 'page down':
      case 'home':
      case 'end':
      case 'down':
      case 'up':
        e.preventDefault() // has to be there for VO, one the drawer is closed
        break
    }
  }

  onInputClickHandler = (e) => {
    const { value } = e.target
    this.setVisibleByContext({ value })
  }

  onInputFocusHandler = (event) => {
    if (this.state.skipFocus) {
      return // stop here
    }

    if (isTrue(this.props.open_on_focus)) {
      const { value } = event.target
      this.setVisibleByContext({ value })
    } else {
      this.setSearchIndex()
    }

    dispatchCustomElementEvent(this, 'on_focus', {
      event,
      ...this.getEventObjects('on_focus')
    })
  }

  onBlurHandler = (event) => {
    const {
      input_value,
      open_on_focus,
      keep_value,
      prevent_selection
    } = this.props

    this.setState({
      typedInputValue: null,
      _listenForPropChanges: false
    })

    if (isTrue(open_on_focus)) {
      this.setHidden()
    }

    dispatchCustomElementEvent(this, 'on_blur', {
      event,
      ...this.getEventObjects('on_blur')
    })

    if (!isTrue(prevent_selection)) {
      const inputValue = AutocompleteInstance.getCurrentDataTitle(
        this.context.drawerList.selected_item,
        this.context.drawerList.original_data
      )

      clearTimeout(this._selectTimeout)
      this._selectTimeout = setTimeout(() => {
        if (parseFloat(this.context.drawerList.selected_item) > -1) {
          this.setState({
            inputValue,
            _listenForPropChanges: false
          })
        } else if (
          !(input_value !== 'initval' && input_value.length > 0) &&
          !isTrue(keep_value)
        ) {
          this.setState({
            inputValue: '',
            _listenForPropChanges: false
          })
        }
      }, 1) // to make sure we actually are after the Input state handling -> "input placeholder reset"
    }
  }

  onTriggerKeyDownHandler = (e) => {
    const key = keycode(e)

    switch (key) {
      case 'space':
        {
          this.setVisible()
        }
        break
    }

    switch (key) {
      case 'space':
      case 'enter':
      case 'page up':
      case 'page down':
      case 'down':
      case 'up':
        {
          e.preventDefault()
          try {
            this._refInput.current._ref.current.focus()
          } catch (e) {
            warn(e)
          }
        }
        break
    }
  }

  onSubmit = () => {
    this.toggleVisible()
  }

  onShellKeyDownHandler = (e) => {
    const key = keycode(e)

    switch (key) {
      case 'up':
      case 'down':
        if (!this.context.drawerList.opened) {
          e.preventDefault()
          this.setVisible()
        }

        break

      case 'esc':
        this.setState({
          showAllNextTime: true,
          _listenForPropChanges: false
        })

        break

      case 'enter':
        e.preventDefault()

        if (!this.context.drawerList.opened && this.hasFilterActive()) {
          this.ignoreEvents()
          this.showAll()
        }
        if (
          (!this.hasValidData() || !this.hasSelectedItem()) &&
          !this.hasActiveItem()
        ) {
          clearTimeout(this._toggleVisibleTimeout)
          this._toggleVisibleTimeout = setTimeout(this.toggleVisible, 1) // to make sure we first handle the DrawerList key enter, before we update the state with a toggle/visible. Else the submit is not set properly
        } else {
          this.setVisible()
        }

        break
    }
  }

  getEventObjects = (key) => {
    const attributes = this.attributes

    return {
      attributes,
      dataList: this.context.drawerList.data,
      updateData: this.updateData,
      showAllItems: this.showAllItems,
      setVisible: this.setVisible,
      setHidden: this.setHidden,
      emptyData: this.emptyData,
      setInputValue: this.setInputValue,
      showNoOptionsItem: this.showNoOptionsItem,
      showIndicatorItem: this.showIndicatorItem,
      showIndicator: this.showIndicator,
      hideIndicator: this.hideIndicator,
      setMode: this.setMode,
      debounce: (func, props = {}, wait = 250) => {
        this.dbf = this.dbf || {}
        return (
          this.dbf[key] ||
          (this.dbf[key] = debounce(func, wait, { context: this }))
        )(props)
      }
    }
  }

  hasShowMore = (data = this.context.drawerList.data) => {
    const lastItem = data.slice(-1)[0]
    return lastItem && lastItem.show_all === true
  }

  countData = (data = this.context.drawerList.data) => {
    const count = data.length
    return count > 0 && this.hasShowMore(data) ? count - 1 : count
  }

  hasValidData = (data = this.context.drawerList.data) => {
    if (this.countData(data) > 0) {
      const first = data[0]
      if (
        !first.show_all &&
        !['no_options', 'indicator'].includes(first.__id)
      ) {
        return true
      }
    }
    return false
  }

  hasSelectedItem = () => {
    return parseFloat(this.context.drawerList.selected_item) > -1
  }

  hasActiveItem = () => {
    return parseFloat(this.context.drawerList.active_item) > -1
  }

  hasFilterActive = (data = this.context.drawerList.data) => {
    return !(
      this.context.drawerList.original_data &&
      this.context.drawerList.original_data.length === this.countData(data)
    )
  }

  setSearchIndex(
    {
      overwriteSearchIndex = false,
      data = this.context.drawerList.original_data
    } = {},
    cb
  ) {
    this._rC = {}

    if (!overwriteSearchIndex && this.state.searchIndex) {
      return this.state.searchIndex
    }

    const searchIndex = AutocompleteInstance.createSearchIndex(data)

    this.setState(
      {
        searchIndex,
        _listenForPropChanges: false
      },
      cb
    )

    return searchIndex
  }

  ignoreEvents = () => {
    clearTimeout(this.showAllTimeout)
    this.context.drawerList.setState(
      {
        ignore_events: true // we also have to reset this one
      },
      () => {
        // but we reset it right after the rerender
        this.showAllTimeout = setTimeout(() => {
          this.context &&
            this.context.drawerList &&
            this.context.drawerList.setState({
              ignore_events: false // we also have to reset this one
            })
        }, 10) // make sure we reset once the rerender of DrawerList is done, because then we keep the active_item at it's position by using key="down"
      }
    )
  }

  showAll = () => {
    this.resetFilter()

    this.context.drawerList.setState({
      cache_hash: 'all'
    })

    this.runFilterToHighlight({ skipFilter: true, fillDataIfEmpty: true })
  }

  showAllItems = () => {
    this.resetFilter()
    this.context.drawerList.setState({
      cache_hash: 'all'
    })
    this.scrollToSelectedItem()
  }

  totalReset = () => {
    if (!isTrue(this.props.keep_value)) {
      this.setState({
        inputValue: null
      })
    }
    this.setState({
      typedInputValue: null,
      _listenForPropChanges: false
    })
    this.context.drawerList.setState({
      selected_item: null
    })
  }

  resetSelections = () => {
    this.context.drawerList.setState({
      active_item: null
    })
  }

  resetFilter = () => {
    this.context.drawerList.setData(this.context.drawerList.original_data)
  }

  runFilter = (
    value,
    {
      data = null, // rawData
      searchIndex = this.state.searchIndex,
      skipHighlight = false,
      skipFilter = false,
      skipReorder = false
    } = {}
  ) => {
    const words = value.split(/\s+/g).filter(Boolean)
    const wordsCount = words.length
    const wordCond = '^|\\s'

    const findWords = (item) =>
      words
        .map((word, wordIndex) => ({
          word,
          wordIndex,
          score: wordsCount - wordIndex
        }))
        .filter(
          ({ word, wordIndex }) =>
            // if the uses reached word 3, then we go inside words as well
            typeof item === 'string' &&
            new RegExp(
              wordIndex > this.inWordIndex
                ? `${word}`
                : `(${wordCond})${word}`,
              'i'
            ).test(item)
        )

    if (data) {
      searchIndex = this.setSearchIndex({ data })
    }
    // get the search index
    else if (!searchIndex) {
      searchIndex = this.setSearchIndex()
    }
    if (typeof searchIndex === 'undefined') {
      return []
    }

    const S = '\uFFFE'
    const E = '\uFFFF'
    const tagS = '<span class="dnb-drawer-list__option__item--highlight">'
    const tagE = '</span>'

    searchIndex = searchIndex.map((item) => {
      const listOfFoundWords = findWords(item.searchChunk)

      if (typeof item.dataItem === 'string') {
        item.dataItem = { content: item.dataItem }
      }

      // Only make a copy if render is not set
      // If we don't make a copy of the item, we risk that we manipulate data outside
      if (!item.dataItem.render) {
        item.dataItem = { ...item.dataItem }
      }

      // this function gets called once the items are rendered / in view
      // this part is used for the highlighting
      item.dataItem.render = (children, id) => {
        // if the ID and the content is the same, use the cached version
        const cacheHash = id + value
        this._rC = this._rC || {}
        if (this._rC[cacheHash]) {
          return this._rC[cacheHash]
        }

        let Component = null

        // it can be an object, React element or an array
        if (typeof children !== 'string') {
          if (!Array.isArray(children)) {
            children = [children]
          }

          // keep the original for later
          Component = children

          // make string out of it
          children = children.map((child) => convertJsxToString(child))
        }

        if (typeof children === 'string') {
          children = [children] // for a while we had split this into seperate words children.split(' ') but this is not needed anymore
        }

        children = children
          .map((segment, sIndex) => {
            if (skipHighlight || this.state.skipHighlight) {
              return segment
            }

            listOfFoundWords.forEach(({ word, wordIndex }) => {
              if (wordIndex > this.inWordIndex) {
                segment = segment.replace(
                  new RegExp(`(${word})`, 'gi'),
                  `${S}$1${E}`
                )
              } else {
                segment = segment.replace(
                  new RegExp(`(${wordCond})(${word})`, 'gi'),
                  `$1${S}$2${E}`
                )
              }
            })

            if (segment.includes(S)) {
              // to make sure we don't have several in a row
              const __html = segment
                .replace(new RegExp(`(${S})+`, 'g'), S)
                .replace(new RegExp(`(${E})+`, 'g'), E)
                .replace(new RegExp(`(${E}${S})`, 'g'), '')
                .replace(new RegExp(S, 'g'), tagS)
                .replace(new RegExp(E, 'g'), tagE)

              return (
                <span
                  key={cacheHash + sIndex}
                  dangerouslySetInnerHTML={{
                    __html
                  }}
                />
              )
            }

            return segment
          })
          .map((c, i, a) => (i < a.length - 1 ? [c, ' '] : c)) // add back the skiped spaces

        if (Component) {
          children = Array.isArray(Component)
            ? Component.map((Comp, i) =>
                React.cloneElement(
                  Comp,
                  { key: 'clone' + cacheHash + i },
                  children[i]
                )
              )
            : React.cloneElement(
                Component,
                { key: 'clone' + cacheHash },
                children
              )
        }

        return (this._rC[cacheHash] = children)
      }

      // this prioritizes the first written words
      const totalScore = listOfFoundWords.reduce(
        (acc, { score }) => (acc += score),
        0
      )

      if (this.skipFilter || skipFilter) {
        return item.dataItem
      }

      return {
        countFindings: listOfFoundWords.length + totalScore,
        item
      }
    })

    if (!this.skipFilter && !skipFilter) {
      // This removes items with 0 findings
      searchIndex = searchIndex.filter(
        ({ countFindings }) => countFindings
      )

      if (!this.skipReorder && !skipReorder) {
        searchIndex = searchIndex.sort(
          ({ countFindings: a }, { countFindings: b }) => b - a
        )
      }

      searchIndex = searchIndex.map(({ item }) => item.dataItem)
    }

    return searchIndex
  }

  onHideHandler = () => {
    try {
      this._refInput.current._ref.current.focus({
        preventScroll: true
      })
    } catch (e) {
      // do nothing
    }
  }

  onSelectHandler = (args) => {
    if (parseFloat(args.active_item) > -1) {
      dispatchCustomElementEvent(this, 'on_select', {
        ...args,
        ...this.getEventObjects('on_select')
      })
    }
  }

  onPreChangeHandler = ({ data, selected_item }) => {
    if (data && data.show_all) {
      this.showAll()

      if (parseFloat(selected_item) > -1) {
        const active_item = selected_item - 1
        clearTimeout(this._selectTimeout)
        this._selectTimeout = setTimeout(() => {
          this.context.drawerList.setState({
            active_item
          })
          this.scrollToActiveItem()
        }, 1)
      }

      return false
    }
  }

  onChangeHandler = (args) => {
    const selected_item = args.selected_item

    const { prevent_selection, keep_open } = this.props

    if (!isTrue(prevent_selection)) {
      if (!isTrue(keep_open)) {
        this.setState({
          skipFocus: true,
          skipHighlight: true,
          _listenForPropChanges: false
        })

        this.setHidden()

        // Do this, so screen readers get a NEW focus later on
        // So we first need a blur of the input basically
        try {
          this.context.drawerList._refUl.current.focus({
            preventScroll: true
          })
        } catch (e) {
          // do nothing
        }

        clearTimeout(this._selectTimeout)
        this._selectTimeout = setTimeout(() => {
          this.setState({
            inputValue: AutocompleteInstance.getCurrentDataTitle(
              selected_item,
              this.context.drawerList.data
            ),
            skipFocus: false,
            _listenForPropChanges: false
          })

          try {
            this._refInput.current._ref.current.focus({
              preventScroll: true
            })
          } catch (e) {
            // do nothing
          }
        }, 200) // so we properly can set the focus "again" we have to have this amount of delay
      } else {
        this.setState({
          inputValue: AutocompleteInstance.getCurrentDataTitle(
            selected_item,
            this.context.drawerList.data
          ),
          _listenForPropChanges: false
        })
      }
    }

    dispatchCustomElementEvent(this, 'on_change', {
      ...args,
      ...this.getEventObjects('on_change')
    })
  }

  setAriaLiveUpdate() {
    const { opened } = this.context.drawerList
    const { aria_live_options, no_options } = this._props

    // this is only to make a better screen reader ux
    clearTimeout(this._ariaLiveUpdateTiemout)
    this._ariaLiveUpdateTiemout = setTimeout(() => {
      if (opened) {
        let newString = null

        const count = this.countData()

        if (count > 0) {
          newString = String(aria_live_options).replace('%s', count)
        } else {
          newString = no_options
        }

        if (newString) {
          this.setState({
            ariaLiveUpdate: newString,
            _listenForPropChanges: false
          })
          this._ariaLiveUpdateTiemout = setTimeout(() => {
            this.setState({
              ariaLiveUpdate: null,
              _listenForPropChanges: false
            })
          }, 1e3)
        }
      }
    }, 1e3) // so that the input gets read out first, and then the results
  }

  render() {
    // use only the props from context, who are available here anyway
    const props = (this._props = extendPropsWithContext(
      this.props,
      Autocomplete.defaultProps,
      this.context.formRow,
      this.context.translation.Autocomplete
    ))

    const {
      title,
      placeholder,
      label,
      label_direction,
      label_sr_only,
      icon,
      icon_size,
      input_icon,
      size,
      align_autocomplete,
      fixed_position,
      status,
      status_state,
      status_animation,
      global_status_id,
      suffix,
      scrollable,
      focusable,
      keep_open,
      prevent_close,
      no_animation,
      no_scroll_animation,
      show_submit_button,
      input_component: CustomInput,
      options_render,
      prevent_selection,
      max_height,
      default_value,
      submit_button_title,
      drawer_class,
      input_ref, // eslint-disable-line
      className,
      class: _className,
      disabled,
      skeleton,
      triangle_position,
      icon_position,
      skip_portal,

      mode: _mode, // eslint-disable-line
      data: _data, // eslint-disable-line
      children: _children, // eslint-disable-line
      direction: _direction, // eslint-disable-line
      id: _id, // eslint-disable-line
      opened: _opened, // eslint-disable-line
      value: _value, // eslint-disable-line
      input_value: _input_value, // eslint-disable-line

      indicator_label, // eslint-disable-line
      no_options, // eslint-disable-line
      show_all, // eslint-disable-line
      aria_live_options, // eslint-disable-line
      disable_highlighting, // eslint-disable-line

      ...attributes
    } = props

    // let { icon_position } = props
    // if (icon_position !== 'right' && align_autocomplete === 'right') {
    //   icon_position = 'right'
    // }

    const id = this._id
    const showStatus = status && status !== 'error'

    const { inputValue, visibleIndicator, ariaLiveUpdate } = this.state

    const {
      hidden,
      selected_item,
      active_item,
      direction,
      opened
    } = this.context.drawerList

    const isExpanded = Boolean(opened) && this.hasValidData()

    // make it possible to grab the rest attributes and return it with all events
    Object.assign(
      this.context.drawerList.attributes,
      validateDOMAttributes(null, attributes)
    )

    const mainParams = {
      className: classnames(
        'dnb-autocomplete',
        `dnb-autocomplete--${direction}`,
        opened && 'dnb-autocomplete--opened',
        label_direction && `dnb-autocomplete--${label_direction}`,
        icon_position &&
          `dnb-autocomplete--icon-position-${icon_position}`,
        align_autocomplete && `dnb-autocomplete--${align_autocomplete}`,
        visibleIndicator && 'dnb-autocomplete--show-indicator',
        size && `dnb-autocomplete--${size}`,
        status && `dnb-autocomplete__status--${status_state}`,
        showStatus && 'dnb-autocomplete__form-status',
        'dnb-form-component',
        createSpacingClasses(props),
        _className,
        className
      )
    }

    const shellParams = {
      className: 'dnb-autocomplete__shell dnb-no-focus',
      ref: this._refShell,
      onKeyDown: this.onShellKeyDownHandler
    }

    const inputParams = {
      className: classnames(
        'dnb-autocomplete__input',
        opened && 'dnb-button--active'
      ),
      id,
      value: inputValue,
      autoCapitalize: 'none',
      spellCheck: 'false',
      autoCorrect: 'off',
      autoComplete: 'off',

      // ARIA
      role: 'combobox', // we need combobox twice to make it properly work on VO
      'aria-autocomplete': 'both', // list, both
      'aria-controls': `${id}-ul`,
      'aria-haspopup': 'listbox',
      'aria-expanded': isExpanded, // is needed for semantics
      // 'aria-roledescription': 'autocomplete', // is not needed by now

      onMouseDown: this.onInputClickHandler,
      onTouchStart: this.onInputClickHandler,
      onKeyDown: this.onInputKeyDownHandler,
      onChange: this.onInputChangeHandler,
      onFocus: this.onInputFocusHandler,
      onBlur: this.onBlurHandler,
      icon_position,
      inner_ref: input_ref,
      disabled,
      skeleton,
      ...attributes
    }

    if (!(parseFloat(selected_item) > -1)) {
      inputParams.placeholder = placeholder || title
      if (!(IS_WIN && (IS_IE11 || IS_EDGE))) {
        inputParams['aria-placeholder'] = undefined
      }
    }

    const triggerParams = isTrue(show_submit_button)
      ? {
          icon: icon,
          icon_size:
            icon_size || (size === 'large' ? 'medium' : 'default'),
          status: !opened && status ? status_state : null,
          title: submit_button_title,
          variant: 'secondary',
          disabled: disabled,
          size: size === 'default' ? 'medium' : size,
          onKeyDown: this.onTriggerKeyDownHandler,
          onSubmit: this.onSubmit,
          'aria-haspopup': 'listbox',
          'aria-expanded': isExpanded
        }
      : {}

    // Handling of activedescendant – required by NVDA
    if (!hidden) {
      if (parseFloat(active_item) > -1) {
        inputParams[
          'aria-activedescendant'
        ] = `option-${id}-${active_item}`
      } else if (
        !isTrue(prevent_selection) &&
        parseFloat(selected_item) > -1
      ) {
        inputParams[
          'aria-activedescendant'
        ] = `option-${id}-${selected_item}`
      }
    }

    if (showStatus || suffix) {
      inputParams['aria-describedby'] = [
        inputParams['aria-describedby'],
        showStatus ? id + '-status' : null,
        suffix ? id + '-suffix' : null
      ]
        .filter(Boolean)
        .join(' ')
    }

    // also used for code markup simulation
    validateDOMAttributes(null, mainParams)
    validateDOMAttributes(null, shellParams)

    // make it possible to grab the rest attributes and return it with all events
    this.attributes = validateDOMAttributes(null, attributes)

    return (
      <span {...mainParams}>
        {label && (
          <FormLabel
            id={id + '-label'}
            for_id={id}
            text={label}
            label_direction={label_direction}
            sr_only={label_sr_only}
            disabled={disabled}
            skeleton={skeleton}
            onMouseDown={this.toggleVisible}
          />
        )}

        <span className="dnb-autocomplete__inner" ref={this._ref}>
          <AlignmentHelper />

          {showStatus && (
            <FormStatus
              id={id + '-form-status'}
              global_status_id={global_status_id}
              label={label}
              text_id={id + '-status'} // used for "aria-describedby"
              text={status}
              status={status_state}
              animation={status_animation}
              skeleton={skeleton}
            />
          )}

          <span className="dnb-autocomplete__row">
            <span {...shellParams}>
              {CustomInput ? (
                <CustomInput {...inputParams} />
              ) : (
                <Input
                  icon={
                    visibleIndicator ? (
                      <ProgressIndicator size="small" />
                    ) : (
                      input_icon
                    )
                  }
                  icon_size={
                    icon_size || (size === 'large' ? 'medium' : 'default')
                  }
                  size={size}
                  status={!opened && status ? status_state : null}
                  type={null}
                  submit_element={
                    isTrue(show_submit_button) ? (
                      <SubmitButton
                        id={id + '-submit-button'}
                        {...triggerParams}
                      />
                    ) : (
                      false
                    )
                  }
                  input_state={this.state.skipFocus ? 'focus' : undefined} // because of the short blur / focus during select
                  ref={this._refInput}
                  {...inputParams}
                />
              )}

              <DrawerList
                id={id}
                className={classnames(
                  'dnb-autocomplete__root',
                  drawer_class
                )}
                inner_class="dnb-autocomplete__list"
                value={selected_item}
                default_value={default_value}
                scrollable={scrollable}
                focusable={focusable}
                no_animation={no_animation}
                no_scroll_animation={no_scroll_animation}
                skip_portal={skip_portal}
                prevent_selection={prevent_selection}
                triangle_position={triangle_position || icon_position}
                keep_open={keep_open}
                prevent_close={prevent_close}
                align_drawer={align_autocomplete}
                fixed_position={fixed_position}
                disabled={disabled}
                max_height={max_height}
                direction={direction}
                size={size}
                options_render={options_render}
                on_change={this.onChangeHandler}
                on_select={this.onSelectHandler}
                on_hide={this.onHideHandler}
                on_pre_change={this.onPreChangeHandler}
              />
            </span>

            {suffix && (
              <span
                className="dnb-autocomplete__suffix"
                id={id + '-suffix'} // used for "aria-describedby"
              >
                <Suffix {...props}>{suffix}</Suffix>
              </span>
            )}
          </span>
        </span>

        {/* Help VO to read the list, as long as no input changes are made we need that (&& _input_value === inputValue) */}
        {IS_MAC && (
          <span className="dnb-sr-only" aria-live="assertive">
            {AutocompleteInstance.getCurrentDataTitle(
              active_item,
              this.context.drawerList.original_data
            )}
          </span>
        )}

        <span className="dnb-sr-only" aria-live="assertive">
          {ariaLiveUpdate}
        </span>
      </span>
    )
  }
}

Autocomplete.HorizontalItem = DrawerList.HorizontalItem<|MERGE_RESOLUTION|>--- conflicted
+++ resolved
@@ -135,7 +135,6 @@
     input_component: PropTypes.oneOfType([PropTypes.func, PropTypes.node]),
     data: PropTypes.oneOfType([
       PropTypes.oneOfType([
-<<<<<<< HEAD
         PropTypes.string,
         PropTypes.func,
         PropTypes.node,
@@ -188,121 +187,6 @@
 
     custom_element: PropTypes.object,
     custom_method: PropTypes.func,
-=======
-        PropTypes.oneOfType([PropTypes.string, PropTypes.node]),
-        PropTypes.shape({
-          selected_value: PropTypes.oneOfType([
-            PropTypes.string,
-            PropTypes.node
-          ]),
-          content: PropTypes.oneOfType([
-            PropTypes.string,
-            PropTypes.node,
-            PropTypes.arrayOf(PropTypes.string)
-          ])
-        })
-      ])
-    )
-  ]),
-  search_in_word_index: PropTypes.oneOfType([
-    PropTypes.string,
-    PropTypes.number
-  ]),
-  default_value: PropTypes.oneOfType([PropTypes.string, PropTypes.number]),
-  value: PropTypes.oneOfType([PropTypes.string, PropTypes.number]),
-  input_value: PropTypes.string,
-  open_on_focus: PropTypes.oneOfType([PropTypes.string, PropTypes.bool]),
-  prevent_close: PropTypes.oneOfType([PropTypes.string, PropTypes.bool]),
-  keep_open: PropTypes.oneOfType([PropTypes.string, PropTypes.bool]),
-  opened: PropTypes.oneOfType([PropTypes.string, PropTypes.bool]),
-  disabled: PropTypes.oneOfType([PropTypes.string, PropTypes.bool]),
-  drawer_class: PropTypes.string,
-  input_ref: PropTypes.object,
-  class: PropTypes.string,
-
-  // React
-  className: PropTypes.string,
-  children: PropTypes.oneOfType([
-    PropTypes.string,
-    PropTypes.func,
-    PropTypes.node,
-    PropTypes.object,
-    PropTypes.array
-  ]),
-
-  // Web Component props
-  custom_element: PropTypes.object,
-  custom_method: PropTypes.func,
-
-  on_show: PropTypes.func,
-  on_hide: PropTypes.func,
-  on_change: PropTypes.func,
-  on_select: PropTypes.func,
-  on_state_update: PropTypes.func
-}
-
-const defaultProps = {
-  id: null,
-  mode: 'sync',
-  title: 'Option Menu',
-  placeholder: null,
-  no_options: null,
-  show_all: null,
-  aria_live_options: null,
-  indicator_label: null,
-  submit_button_title: null,
-  icon: 'chevron_down',
-  icon_size: null,
-  icon_position: 'left',
-  triangle_position: null,
-  input_icon: 'search',
-  label: null,
-  label_direction: null,
-  label_sr_only: null,
-  keep_value: null,
-  status: null,
-  status_state: 'error',
-  status_animation: null,
-  global_status_id: null,
-  suffix: null,
-  disable_filter: false,
-  disable_reorder: false,
-  scrollable: true,
-  focusable: false,
-  disable_highlighting: false,
-  max_height: null,
-  direction: 'auto',
-  skip_portal: null,
-  no_animation: false,
-  no_scroll_animation: false,
-  show_submit_button: false,
-  prevent_selection: false,
-  size: 'default',
-  align_autocomplete: null,
-  data: null,
-  search_in_word_index: 3,
-  default_value: null,
-  value: 'initval',
-  input_value: 'initval',
-  open_on_focus: false,
-  prevent_close: false,
-  keep_open: false,
-  opened: null,
-  disabled: null,
-  drawer_class: null,
-  input_ref: null,
-  class: null,
-
-  // React props
-  className: null,
-  children: null,
-
-  // Web Component props
-  custom_element: null,
-  custom_method: null,
-  ...renderProps
-}
->>>>>>> 08a2344b
 
     on_show: PropTypes.func,
     on_hide: PropTypes.func,
