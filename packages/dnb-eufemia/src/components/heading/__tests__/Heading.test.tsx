--- conflicted
+++ resolved
@@ -254,12 +254,6 @@
     expect(h3.querySelector('.dnb-heading').textContent).toBe('[h3] h1')
   })
 
-<<<<<<< HEAD
-    setNextLevel(2, { overwriteContext: true })
-    // Comp1.setProps({ relevel: true })
-    expect(document.querySelectorAll('.dnb-heading')[0].textContent).toBe(
-      '[h2] h1'
-=======
   it('have to have correct leveling after using resetLevels', () => {
     const { rerender, container: h2 } = render(
       <Heading debug={warn}>h2</Heading>
@@ -279,7 +273,6 @@
       <Heading debug={warn} level={4}>
         h2
       </Heading>
->>>>>>> 37800368
     )
     expect(h2.querySelector('.dnb-heading').textContent).toBe('[h1] h2')
 
